/*
 * Copyright 2001-2015, Haiku.
 * Distributed under the terms of the MIT License.
 *
 * Authors:
 *		Marc Flerackers (mflerackers@androme.be)
 *		Stefano Ceccherini (stefano.ceccherini@gmail.com)
 *		Marcus Overhagen <marcus@overhagen.de>
 *		Julian Harnath <julian.harnath@rwth-aachen.de>
 */

#include "ServerPicture.h"

#include <new>
#include <stdio.h>
#include <stack>

#include "AlphaMask.h"
#include "DrawingEngine.h"
#include "DrawState.h"
#include "FontManager.h"
#include "Layer.h"
#include "ServerApp.h"
#include "ServerBitmap.h"
#include "ServerFont.h"
#include "ServerTokenSpace.h"
#include "View.h"
#include "Window.h"

#include <LinkReceiver.h>
#include <OffsetFile.h>
#include <ObjectListPrivate.h>
#include <PicturePlayer.h>
#include <PictureProtocol.h>
#include <PortLink.h>
#include <ServerProtocol.h>
#include <ShapePrivate.h>

#include <Bitmap.h>
#include <Debug.h>
#include <List.h>
#include <Shape.h>


using std::stack;


class ShapePainter : public BShapeIterator {
public:
	ShapePainter(Canvas* canvas);
	virtual ~ShapePainter();

	status_t Iterate(const BShape* shape);

	virtual status_t IterateMoveTo(BPoint* point);
	virtual status_t IterateLineTo(int32 lineCount, BPoint* linePts);
	virtual status_t IterateBezierTo(int32 bezierCount, BPoint* bezierPts);
	virtual status_t IterateClose();
	virtual status_t IterateArcTo(float& rx, float& ry,
		float& angle, bool largeArc, bool counterClockWise, BPoint& point);

	void Draw(BRect frame, bool filled);

private:
	Canvas*	fCanvas;
	stack<uint32>	fOpStack;
	stack<BPoint>	fPtStack;
};


ShapePainter::ShapePainter(Canvas* canvas)
	:
	fCanvas(canvas)
{
}


ShapePainter::~ShapePainter()
{
}


status_t
ShapePainter::Iterate(const BShape* shape)
{
	// this class doesn't modify the shape data
	return BShapeIterator::Iterate(const_cast<BShape*>(shape));
}


status_t
ShapePainter::IterateMoveTo(BPoint* point)
{
	try {
		fOpStack.push(OP_MOVETO);
		fPtStack.push(*point);
	} catch (std::bad_alloc) {
		return B_NO_MEMORY;
	}

	return B_OK;
}


status_t
ShapePainter::IterateLineTo(int32 lineCount, BPoint* linePts)
{
	try {
		fOpStack.push(OP_LINETO | lineCount);
		for (int32 i = 0; i < lineCount; i++)
			fPtStack.push(linePts[i]);
	} catch (std::bad_alloc) {
		return B_NO_MEMORY;
	}

	return B_OK;
}


status_t
ShapePainter::IterateBezierTo(int32 bezierCount, BPoint* bezierPts)
{
	bezierCount *= 3;
	try {
		fOpStack.push(OP_BEZIERTO | bezierCount);
		for (int32 i = 0; i < bezierCount; i++)
			fPtStack.push(bezierPts[i]);
	} catch (std::bad_alloc) {
		return B_NO_MEMORY;
	}

	return B_OK;
}


status_t
ShapePainter::IterateArcTo(float& rx, float& ry,
	float& angle, bool largeArc, bool counterClockWise, BPoint& point)
{
	uint32 op;
	if (largeArc) {
		if (counterClockWise)
			op = OP_LARGE_ARC_TO_CCW;
		else
			op = OP_LARGE_ARC_TO_CW;
	} else {
		if (counterClockWise)
			op = OP_SMALL_ARC_TO_CCW;
		else
			op = OP_SMALL_ARC_TO_CW;
	}

	try {
		fOpStack.push(op | 3);
		fPtStack.push(BPoint(rx, ry));
		fPtStack.push(BPoint(angle, 0));
		fPtStack.push(point);
	} catch (std::bad_alloc) {
		return B_NO_MEMORY;
	}

	return B_OK;
}


status_t
ShapePainter::IterateClose()
{
	try {
		fOpStack.push(OP_CLOSE);
	} catch (std::bad_alloc) {
		return B_NO_MEMORY;
	}

	return B_OK;
}


void
ShapePainter::Draw(BRect frame, bool filled)
{
	// We're going to draw the currently iterated shape.
	// TODO: This can be more efficient by skipping the conversion.
	int32 opCount = fOpStack.size();
	int32 ptCount = fPtStack.size();

	if (opCount > 0 && ptCount > 0) {
		int32 i;
		uint32* opList = new(std::nothrow) uint32[opCount];
		if (opList == NULL)
			return;

		BPoint* ptList = new(std::nothrow) BPoint[ptCount];
		if (ptList == NULL) {
			delete[] opList;
			return;
		}

		for (i = opCount - 1; i >= 0; i--) {
			opList[i] = fOpStack.top();
			fOpStack.pop();
		}

		for (i = ptCount - 1; i >= 0; i--) {
			ptList[i] = fPtStack.top();
			fPtStack.pop();
		}

		BPoint offset(fCanvas->CurrentState()->PenLocation());
		fCanvas->PenToScreenTransform().Apply(&offset);
		fCanvas->GetDrawingEngine()->DrawShape(frame, opCount, opList,
			ptCount, ptList, filled, offset, fCanvas->Scale());

		delete[] opList;
		delete[] ptList;
	}
}


// #pragma mark - drawing functions


static void
get_polygon_frame(const BPoint* points, uint32 numPoints, BRect* _frame)
{
	ASSERT(numPoints > 0);

	float left = points->x;
	float top = points->y;
	float right = left;
	float bottom = top;

	points++;
	numPoints--;

	while (numPoints--) {
		if (points->x < left)
			left = points->x;
		if (points->x > right)
			right = points->x;
		if (points->y < top)
			top = points->y;
		if (points->y > bottom)
			bottom = points->y;
		points++;
	}

	_frame->Set(left, top, right, bottom);
}


static void
<<<<<<< HEAD
move_pen_by(void* _context, const BPoint& delta)
{
	DrawingContext* context = reinterpret_cast<DrawingContext *>(_context);
	context->CurrentState()->SetPenLocation(
		context->CurrentState()->PenLocation() + delta);
=======
nop()
{
}


static void
move_pen_by(Canvas* canvas, BPoint delta)
{
	canvas->CurrentState()->SetPenLocation(
		canvas->CurrentState()->PenLocation() + delta);
>>>>>>> 71cc4d49
}


static void
<<<<<<< HEAD
stroke_line(void* _context, const BPoint& _start, const BPoint& _end)
=======
stroke_line(Canvas* canvas, BPoint start, BPoint end)
>>>>>>> 71cc4d49
{
	DrawingContext* context = reinterpret_cast<DrawingContext *>(_context);
	BPoint start = _start;
	BPoint end = _end;

	const SimpleTransform transform = canvas->PenToScreenTransform();
	transform.Apply(&start);
	transform.Apply(&end);
	canvas->GetDrawingEngine()->StrokeLine(start, end);

<<<<<<< HEAD
	context->CurrentState()->SetPenLocation(_end);
=======
	canvas->CurrentState()->SetPenLocation(penPos);
>>>>>>> 71cc4d49
	// the DrawingEngine/Painter does not need to be updated, since this
	// effects only the view->screen coord conversion, which is handled
	// by the view only
}


static void
<<<<<<< HEAD
draw_rect(void* _context, const BRect& _rect, bool fill)
{
	DrawingContext* context = reinterpret_cast<DrawingContext *>(_context);
	BRect rect = _rect;

	context->ConvertToScreenForDrawing(&rect);
	if (fill)
		context->GetDrawingEngine()->FillRect(rect);
	else
		context->GetDrawingEngine()->StrokeRect(rect);
=======
stroke_rect(Canvas* canvas, BRect rect)
{
	canvas->PenToScreenTransform().Apply(&rect);
	canvas->GetDrawingEngine()->StrokeRect(rect);
}


static void
fill_rect(Canvas* canvas, BRect rect)
{
	canvas->PenToScreenTransform().Apply(&rect);
	canvas->GetDrawingEngine()->FillRect(rect);
>>>>>>> 71cc4d49
}


static void
<<<<<<< HEAD
draw_round_rect(void* _context, const BRect& _rect, const BPoint& radii,
	bool fill)
{
	DrawingContext* context = reinterpret_cast<DrawingContext *>(_context);
	BRect rect = _rect;

	context->ConvertToScreenForDrawing(&rect);
	float scale = context->CurrentState()->CombinedScale();
	context->GetDrawingEngine()->DrawRoundRect(rect, radii.x * scale,
=======
draw_round_rect(Canvas* canvas, BRect rect, BPoint radii, bool fill)
{
	canvas->PenToScreenTransform().Apply(&rect);
	float scale = canvas->CurrentState()->CombinedScale();
	canvas->GetDrawingEngine()->DrawRoundRect(rect, radii.x * scale,
>>>>>>> 71cc4d49
		radii.y * scale, fill);
}


static void
<<<<<<< HEAD
draw_bezier(void* _context, size_t numPoints, const BPoint viewPoints[],
	bool fill)
{
	DrawingContext* context = reinterpret_cast<DrawingContext *>(_context);
=======
stroke_round_rect(Canvas* canvas, BRect rect, BPoint radii)
{
	draw_round_rect(canvas, rect, radii, false);
}


static void
fill_round_rect(Canvas* canvas, BRect rect, BPoint radii)
{
	draw_round_rect(canvas, rect, radii, true);
}
>>>>>>> 71cc4d49

	const size_t kSupportedPoints = 4;
	if (numPoints != kSupportedPoints)
		return;

<<<<<<< HEAD
	BPoint points[kSupportedPoints];
	context->ConvertToScreenForDrawing(points, viewPoints, kSupportedPoints);

	context->GetDrawingEngine()->DrawBezier(points, fill);
=======
static void
stroke_bezier(Canvas* canvas, const BPoint* viewPoints)
{
	BPoint points[4];
	canvas->PenToScreenTransform().Apply(points, viewPoints, 4);
	canvas->GetDrawingEngine()->DrawBezier(points, false);
>>>>>>> 71cc4d49
}


static void
<<<<<<< HEAD
draw_arc(void* _context, const BPoint& center, const BPoint& radii,
	float startTheta, float arcTheta, bool fill)
{
	DrawingContext* context = reinterpret_cast<DrawingContext *>(_context);

	BRect rect(center.x - radii.x, center.y - radii.y,
		center.x + radii.x - 1, center.y + radii.y - 1);
	context->ConvertToScreenForDrawing(&rect);
	context->GetDrawingEngine()->DrawArc(rect, startTheta, arcTheta, fill);
=======
fill_bezier(Canvas* canvas, const BPoint* viewPoints)
{
	BPoint points[4];
	canvas->PenToScreenTransform().Apply(points, viewPoints, 4);
	canvas->GetDrawingEngine()->DrawBezier(points, true);
}


static void
stroke_arc(Canvas* canvas, BPoint center, BPoint radii,
	float startTheta, float arcTheta)
{
	BRect rect(center.x - radii.x, center.y - radii.y,
		center.x + radii.x - 1, center.y + radii.y - 1);
	canvas->PenToScreenTransform().Apply(&rect);
	canvas->GetDrawingEngine()->DrawArc(rect, startTheta, arcTheta, false);
>>>>>>> 71cc4d49
}


static void
<<<<<<< HEAD
draw_ellipse(void* _context, const BRect& _rect, bool fill)
{
	DrawingContext* context = reinterpret_cast<DrawingContext *>(_context);

	BRect rect = _rect;
	context->ConvertToScreenForDrawing(&rect);
	context->GetDrawingEngine()->DrawEllipse(rect, fill);
=======
fill_arc(Canvas* canvas, BPoint center, BPoint radii,
	float startTheta, float arcTheta)
{
	BRect rect(center.x - radii.x, center.y - radii.y,
		center.x + radii.x - 1, center.y + radii.y - 1);
	canvas->PenToScreenTransform().Apply(&rect);
	canvas->GetDrawingEngine()->DrawArc(rect, startTheta, arcTheta, true);
}


static void
stroke_ellipse(Canvas* canvas, BPoint center, BPoint radii)
{
	BRect rect(center.x - radii.x, center.y - radii.y,
		center.x + radii.x - 1, center.y + radii.y - 1);
	canvas->PenToScreenTransform().Apply(&rect);
	canvas->GetDrawingEngine()->DrawEllipse(rect, false);
>>>>>>> 71cc4d49
}


static void
<<<<<<< HEAD
draw_polygon(void* _context, size_t numPoints, const BPoint viewPoints[],
	bool isClosed, bool fill)
{
	DrawingContext* context = reinterpret_cast<DrawingContext *>(_context);

	if (numPoints == 0)
		return;

	const size_t kMaxStackCount = 200;
	char stackData[kMaxStackCount * sizeof(BPoint)];
	BPoint* points = (BPoint*)stackData;
	if (numPoints > kMaxStackCount) {
		points = (BPoint*)malloc(numPoints * sizeof(BPoint));
		if (points == NULL)
			return;
	}

	context->ConvertToScreenForDrawing(points, viewPoints, numPoints);

	BRect polyFrame;
	get_polygon_frame(points, numPoints, &polyFrame);

	context->GetDrawingEngine()->DrawPolygon(points, numPoints, polyFrame,
		fill, isClosed && numPoints > 2);

	if (numPoints > kMaxStackCount)
=======
fill_ellipse(Canvas* canvas, BPoint center, BPoint radii)
{
	BRect rect(center.x - radii.x, center.y - radii.y,
		center.x + radii.x - 1, center.y + radii.y - 1);

	canvas->PenToScreenTransform().Apply(&rect);
	canvas->GetDrawingEngine()->DrawEllipse(rect, true);
}


static void
stroke_polygon(Canvas* canvas, int32 numPoints,
	const BPoint* viewPoints, bool isClosed)
{
	if (numPoints <= 0)
		return;

	if (numPoints <= 200) {
		// fast path: no malloc/free, also avoid
		// constructor/destructor calls
		char data[200 * sizeof(BPoint)];
		BPoint* points = (BPoint*)data;

		canvas->PenToScreenTransform().Apply(points, viewPoints, numPoints);
		BRect polyFrame;
		get_polygon_frame(points, numPoints, &polyFrame);

		canvas->GetDrawingEngine()->DrawPolygon(points, numPoints, polyFrame,
			false, isClosed && numPoints > 2);
	} else {
		 // avoid constructor/destructor calls by
		 // using malloc instead of new []
		BPoint* points = (BPoint*)malloc(numPoints * sizeof(BPoint));
		if (points == NULL)
			return;

		canvas->PenToScreenTransform().Apply(points, viewPoints, numPoints);
		BRect polyFrame;
		get_polygon_frame(points, numPoints, &polyFrame);

		canvas->GetDrawingEngine()->DrawPolygon(points, numPoints, polyFrame,
			false, isClosed && numPoints > 2);
		free(points);
	}
}


static void
fill_polygon(Canvas* canvas, int32 numPoints,
	const BPoint* viewPoints)
{
	if (numPoints <= 0)
		return;

	if (numPoints <= 200) {
		// fast path: no malloc/free, also avoid
		// constructor/destructor calls
		char data[200 * sizeof(BPoint)];
		BPoint* points = (BPoint*)data;

		canvas->PenToScreenTransform().Apply(points, viewPoints, numPoints);
		BRect polyFrame;
		get_polygon_frame(points, numPoints, &polyFrame);

		canvas->GetDrawingEngine()->DrawPolygon(points, numPoints, polyFrame,
			true, true);
	} else {
		 // avoid constructor/destructor calls by
		 // using malloc instead of new []
		BPoint* points = (BPoint*)malloc(numPoints * sizeof(BPoint));
		if (points == NULL)
			return;

		canvas->PenToScreenTransform().Apply(points, viewPoints, numPoints);
		BRect polyFrame;
		get_polygon_frame(points, numPoints, &polyFrame);

		canvas->GetDrawingEngine()->DrawPolygon(points, numPoints, polyFrame,
			true, true);
>>>>>>> 71cc4d49
		free(points);
}


static void
<<<<<<< HEAD
draw_shape(void* _context, const BShape& shape, bool fill)
{
	DrawingContext* context = reinterpret_cast<DrawingContext *>(_context);
	ShapePainter drawShape(context);
=======
stroke_shape(Canvas* canvas, const BShape* shape)
{
	ShapePainter drawShape(canvas);
>>>>>>> 71cc4d49

	drawShape.Iterate(&shape);
	drawShape.Draw(shape.Bounds(), fill);
}


static void
<<<<<<< HEAD
draw_string(void* _context, const char* string, size_t length, float deltaSpace,
=======
fill_shape(Canvas* canvas, const BShape* shape)
{
	ShapePainter drawShape(canvas);

	drawShape.Iterate(shape);
	drawShape.Draw(shape->Bounds(), true);
}


static void
draw_string(Canvas* canvas, const char* string, float deltaSpace,
>>>>>>> 71cc4d49
	float deltaNonSpace)
{
	DrawingContext* context = reinterpret_cast<DrawingContext *>(_context);

	// NOTE: the picture data was recorded with a "set pen location"
	// command inserted before the "draw string" command, so we can
	// use PenLocation()
	BPoint location = canvas->CurrentState()->PenLocation();

	escapement_delta delta = { deltaSpace, deltaNonSpace };
<<<<<<< HEAD
	context->ConvertToScreenForDrawing(&location);
	location = context->GetDrawingEngine()->DrawString(string, length,
=======
	canvas->PenToScreenTransform().Apply(&location);
	location = canvas->GetDrawingEngine()->DrawString(string, strlen(string),
>>>>>>> 71cc4d49
		location, &delta);

	canvas->PenToScreenTransform().Apply(&location);
	canvas->CurrentState()->SetPenLocation(location);
	// the DrawingEngine/Painter does not need to be updated, since this
	// effects only the view->screen coord conversion, which is handled
	// by the view only
}


static void
<<<<<<< HEAD
draw_pixels(void* _context, const BRect& src, const BRect& _dest, uint32 width,
	uint32 height, size_t bytesPerRow, color_space pixelFormat, uint32 options,
	const void* data, size_t length)
=======
draw_pixels(Canvas* canvas, BRect src, BRect dest, int32 width,
	int32 height, int32 bytesPerRow, int32 pixelFormat, int32 options,
	const void* data)
>>>>>>> 71cc4d49
{
	DrawingContext* context = reinterpret_cast<DrawingContext *>(_context);

	UtilityBitmap bitmap(BRect(0, 0, width - 1, height - 1),
		(color_space)pixelFormat, 0, bytesPerRow);

	if (!bitmap.IsValid())
		return;

	memcpy(bitmap.Bits(), data, std::min(height * bytesPerRow, length));

<<<<<<< HEAD
	BRect dest = _dest;
	context->ConvertToScreenForDrawing(&dest);
	context->GetDrawingEngine()->DrawBitmap(&bitmap, src, dest, options);
=======
	canvas->PenToScreenTransform().Apply(&dest);
	canvas->GetDrawingEngine()->DrawBitmap(&bitmap, src, dest, options);
>>>>>>> 71cc4d49
}


static void
<<<<<<< HEAD
draw_picture(void* _context, const BPoint& where, int32 token)
{
	DrawingContext* context = reinterpret_cast<DrawingContext *>(_context);

	ServerPicture* picture = context->GetPicture(token);
=======
draw_picture(Canvas* canvas, BPoint where, int32 token)
{
	ServerPicture* picture = canvas->GetPicture(token);
>>>>>>> 71cc4d49
	if (picture != NULL) {
		canvas->PushState();
		canvas->SetDrawingOrigin(where);

		canvas->PushState();
		picture->Play(canvas);
		canvas->PopState();

		canvas->PopState();
		picture->ReleaseReference();
	}
}


static void
<<<<<<< HEAD
set_clipping_rects(void* _context, size_t numRects, const BRect rects[])
=======
set_clipping_rects(Canvas* canvas, const BRect* rects,
	uint32 numRects)
>>>>>>> 71cc4d49
{
	DrawingContext* context = reinterpret_cast<DrawingContext *>(_context);

	// TODO: This might be too slow, we should copy the rects
	// directly to BRegion's internal data
<<<<<<< HEAD
	BRegion region;
	for (uint32 c = 0; c < numRects; c++)
		region.Include(rects[c]);

	context->SetUserClipping(&region);
	context->UpdateCurrentDrawingRegion();
=======
	if (numRects == 0)
		canvas->SetUserClipping(NULL);
	else {
		BRegion region;
		for (uint32 c = 0; c < numRects; c++)
			region.Include(rects[c]);
		canvas->SetUserClipping(&region);
	}
	canvas->UpdateCurrentDrawingRegion();
>>>>>>> 71cc4d49
}


static void
<<<<<<< HEAD
clip_to_picture(void* _context, int32 pictureToken, const BPoint& where,
=======
clip_to_picture(Canvas* canvas, BPicture* picture, BPoint pt,
>>>>>>> 71cc4d49
	bool clipToInverse)
{
	DrawingContext* context = reinterpret_cast<DrawingContext *>(_context);

	ServerPicture* picture = context->GetPicture(pictureToken);
	if (picture == NULL)
		return;

	AlphaMask* mask = new(std::nothrow) AlphaMask(
		picture, clipToInverse, where, *context->CurrentState());
	context->SetAlphaMask(mask);
	context->UpdateCurrentDrawingRegion();
	if (mask != NULL)
		mask->ReleaseReference();

	picture->ReleaseReference();
}


static void
<<<<<<< HEAD
push_state(void* _context)
{
	DrawingContext* context = reinterpret_cast<DrawingContext *>(_context);
	context->PushState();
=======
push_state(Canvas* canvas)
{
	canvas->PushState();
>>>>>>> 71cc4d49
}


static void
<<<<<<< HEAD
pop_state(void* _context)
{
	DrawingContext* context = reinterpret_cast<DrawingContext *>(_context);
	context->PopState();
=======
pop_state(Canvas* canvas)
{
	canvas->PopState();
>>>>>>> 71cc4d49

	BPoint p(0, 0);
	canvas->PenToScreenTransform().Apply(&p);
	canvas->GetDrawingEngine()->SetDrawState(canvas->CurrentState(),
		(int32)p.x, (int32)p.y);
}


// TODO: Be smart and actually take advantage of these methods:
// only apply state changes when they are called
static void
<<<<<<< HEAD
enter_state_change(void* context)
=======
enter_state_change(Canvas* canvas)
>>>>>>> 71cc4d49
{
}


static void
<<<<<<< HEAD
exit_state_change(void* _context)
{
	DrawingContext* context = reinterpret_cast<DrawingContext *>(_context);
	context->ResyncDrawState();
=======
exit_state_change(Canvas* canvas)
{
	canvas->ResyncDrawState();
>>>>>>> 71cc4d49
}


static void
<<<<<<< HEAD
enter_font_state(void* context)
=======
enter_font_state(Canvas* canvas)
>>>>>>> 71cc4d49
{
}


static void
<<<<<<< HEAD
exit_font_state(void* _context)
{
	DrawingContext* context = reinterpret_cast<DrawingContext *>(_context);
	context->GetDrawingEngine()->SetFont(context->CurrentState()->Font());
=======
exit_font_state(Canvas* canvas)
{
	canvas->GetDrawingEngine()->SetFont(canvas->CurrentState()->Font());
>>>>>>> 71cc4d49
}


static void
<<<<<<< HEAD
set_origin(void* _context, const BPoint& pt)
{
	DrawingContext* context = reinterpret_cast<DrawingContext *>(_context);
	context->CurrentState()->SetOrigin(pt);
=======
set_origin(Canvas* canvas, BPoint pt)
{
	canvas->CurrentState()->SetOrigin(pt);
>>>>>>> 71cc4d49
}


static void
<<<<<<< HEAD
set_pen_location(void* _context, const BPoint& pt)
{
	DrawingContext* context = reinterpret_cast<DrawingContext *>(_context);
	context->CurrentState()->SetPenLocation(pt);
=======
set_pen_location(Canvas* canvas, BPoint pt)
{
	canvas->CurrentState()->SetPenLocation(pt);
>>>>>>> 71cc4d49
	// the DrawingEngine/Painter does not need to be updated, since this
	// effects only the view->screen coord conversion, which is handled
	// by the view only
}


static void
<<<<<<< HEAD
set_drawing_mode(void* _context, drawing_mode mode)
{
	DrawingContext* context = reinterpret_cast<DrawingContext *>(_context);
	context->CurrentState()->SetDrawingMode(mode);
	context->GetDrawingEngine()->SetDrawingMode(mode);
=======
set_drawing_mode(Canvas* canvas, drawing_mode mode)
{
	if (canvas->CurrentState()->SetDrawingMode(mode))
		canvas->GetDrawingEngine()->SetDrawingMode(mode);
>>>>>>> 71cc4d49
}


static void
<<<<<<< HEAD
set_line_mode(void* _context, cap_mode capMode, join_mode joinMode,
	float miterLimit)
{
	DrawingContext* context = reinterpret_cast<DrawingContext *>(_context);
	DrawState* state = context->CurrentState();
=======
set_line_mode(Canvas* canvas, cap_mode capMode, join_mode joinMode,
	float miterLimit)
{
	DrawState* state = canvas->CurrentState();
>>>>>>> 71cc4d49
	state->SetLineCapMode(capMode);
	state->SetLineJoinMode(joinMode);
	state->SetMiterLimit(miterLimit);
	canvas->GetDrawingEngine()->SetStrokeMode(capMode, joinMode, miterLimit);
}


static void
<<<<<<< HEAD
set_pen_size(void* _context, float size)
{
	DrawingContext* context = reinterpret_cast<DrawingContext *>(_context);
	context->CurrentState()->SetPenSize(size);
	context->GetDrawingEngine()->SetPenSize(
		context->CurrentState()->PenSize());
=======
set_pen_size(Canvas* canvas, float size)
{
	canvas->CurrentState()->SetPenSize(size);
	canvas->GetDrawingEngine()->SetPenSize(
		canvas->CurrentState()->PenSize());
>>>>>>> 71cc4d49
		// DrawState::PenSize() returns the scaled pen size, so we
		// need to use that value to set the drawing engine pen size.
}


static void
<<<<<<< HEAD
set_fore_color(void* _context, const rgb_color& color)
{
	DrawingContext* context = reinterpret_cast<DrawingContext *>(_context);
	context->CurrentState()->SetHighColor(color);
	context->GetDrawingEngine()->SetHighColor(color);
=======
set_fore_color(Canvas* canvas, rgb_color color)
{
	canvas->CurrentState()->SetHighColor(color);
	canvas->GetDrawingEngine()->SetHighColor(color);
>>>>>>> 71cc4d49
}


static void
<<<<<<< HEAD
set_back_color(void* _context, const rgb_color& color)
{
	DrawingContext* context = reinterpret_cast<DrawingContext *>(_context);
	context->CurrentState()->SetLowColor(color);
	context->GetDrawingEngine()->SetLowColor(color);
=======
set_back_color(Canvas* canvas, rgb_color color)
{
	canvas->CurrentState()->SetLowColor(color);
	canvas->GetDrawingEngine()->SetLowColor(color);
>>>>>>> 71cc4d49
}


static void
<<<<<<< HEAD
set_stipple_pattern(void* _context, const pattern& pattern)
{
	DrawingContext* context = reinterpret_cast<DrawingContext *>(_context);
	context->CurrentState()->SetPattern(Pattern(pattern));
	context->GetDrawingEngine()->SetPattern(pattern);
=======
set_stipple_pattern(Canvas* canvas, pattern p)
{
	canvas->CurrentState()->SetPattern(Pattern(p));
	canvas->GetDrawingEngine()->SetPattern(p);
>>>>>>> 71cc4d49
}


static void
<<<<<<< HEAD
set_scale(void* _context, float scale)
{
	DrawingContext* context = reinterpret_cast<DrawingContext *>(_context);
	context->CurrentState()->SetScale(scale);
	context->ResyncDrawState();
=======
set_scale(Canvas* canvas, float scale)
{
	canvas->CurrentState()->SetScale(scale);
	canvas->ResyncDrawState();
>>>>>>> 71cc4d49

	// Update the drawing engine draw state, since some stuff
	// (for example the pen size) needs to be recalculated.
}


static void
<<<<<<< HEAD
set_font_family(void* _context, const char* _family, size_t length)
=======
set_font_family(Canvas* canvas, const char* family)
>>>>>>> 71cc4d49
{
	DrawingContext* context = reinterpret_cast<DrawingContext *>(_context);
	BString family(_family, length);

	FontStyle* fontStyle = gFontManager->GetStyleByIndex(family, 0);
	ServerFont font;
	font.SetStyle(fontStyle);
	canvas->CurrentState()->SetFont(font, B_FONT_FAMILY_AND_STYLE);
}


static void
<<<<<<< HEAD
set_font_style(void* _context, const char* _style, size_t length)
{
	DrawingContext* context = reinterpret_cast<DrawingContext *>(_context);
	BString style(_style, length);

	ServerFont font(context->CurrentState()->Font());
=======
set_font_style(Canvas* canvas, const char* style)
{
	ServerFont font(canvas->CurrentState()->Font());
>>>>>>> 71cc4d49

	FontStyle* fontStyle = gFontManager->GetStyle(font.Family(), style);

	font.SetStyle(fontStyle);
	canvas->CurrentState()->SetFont(font, B_FONT_FAMILY_AND_STYLE);
}


static void
<<<<<<< HEAD
set_font_spacing(void* _context, uint8 spacing)
=======
set_font_spacing(Canvas* canvas, int32 spacing)
>>>>>>> 71cc4d49
{
	DrawingContext* context = reinterpret_cast<DrawingContext *>(_context);
	ServerFont font;
	font.SetSpacing(spacing);
	canvas->CurrentState()->SetFont(font, B_FONT_SPACING);
}


static void
<<<<<<< HEAD
set_font_size(void* _context, float size)
=======
set_font_size(Canvas* canvas, float size)
>>>>>>> 71cc4d49
{
	DrawingContext* context = reinterpret_cast<DrawingContext *>(_context);
	ServerFont font;
	font.SetSize(size);
	canvas->CurrentState()->SetFont(font, B_FONT_SIZE);
}


static void
<<<<<<< HEAD
set_font_rotation(void* _context, float rotation)
=======
set_font_rotate(Canvas* canvas, float rotation)
>>>>>>> 71cc4d49
{
	DrawingContext* context = reinterpret_cast<DrawingContext *>(_context);
	ServerFont font;
	font.SetRotation(rotation);
	canvas->CurrentState()->SetFont(font, B_FONT_ROTATION);
}


static void
<<<<<<< HEAD
set_font_encoding(void* _context, uint8 encoding)
=======
set_font_encoding(Canvas* canvas, int32 encoding)
>>>>>>> 71cc4d49
{
	DrawingContext* context = reinterpret_cast<DrawingContext *>(_context);
	ServerFont font;
	font.SetEncoding(encoding);
	canvas->CurrentState()->SetFont(font, B_FONT_ENCODING);
}


static void
<<<<<<< HEAD
set_font_flags(void* _context, uint32 flags)
=======
set_font_flags(Canvas* canvas, int32 flags)
>>>>>>> 71cc4d49
{
	DrawingContext* context = reinterpret_cast<DrawingContext *>(_context);
	ServerFont font;
	font.SetFlags(flags);
	canvas->CurrentState()->SetFont(font, B_FONT_FLAGS);
}


static void
<<<<<<< HEAD
set_font_shear(void* _context, float shear)
=======
set_font_shear(Canvas* canvas, float shear)
>>>>>>> 71cc4d49
{
	DrawingContext* context = reinterpret_cast<DrawingContext *>(_context);
	ServerFont font;
	font.SetShear(shear);
	canvas->CurrentState()->SetFont(font, B_FONT_SHEAR);
}


static void
<<<<<<< HEAD
set_font_face(void* _context, uint16 face)
=======
set_font_face(Canvas* canvas, int32 face)
>>>>>>> 71cc4d49
{
	DrawingContext* context = reinterpret_cast<DrawingContext *>(_context);
	ServerFont font;
	font.SetFace(face);
	canvas->CurrentState()->SetFont(font, B_FONT_FACE);
}


static void
<<<<<<< HEAD
set_blending_mode(void* _context, source_alpha alphaSrcMode,
	alpha_function alphaFncMode)
{
	DrawingContext* context = reinterpret_cast<DrawingContext *>(_context);
	context->CurrentState()->SetBlendingMode(alphaSrcMode, alphaFncMode);
}


static const BPrivate::picture_player_callbacks kPicturePlayerCallbacks = {
	move_pen_by,
	stroke_line,
	draw_rect,
	draw_round_rect,
	draw_bezier,
	draw_arc,
	draw_ellipse,
	draw_polygon,
	draw_shape,
	draw_string,
	draw_pixels,
	draw_picture,
	set_clipping_rects,
	clip_to_picture,
	push_state,
	pop_state,
	enter_state_change,
	exit_state_change,
	enter_font_state,
	exit_font_state,
	set_origin,
	set_pen_location,
	set_drawing_mode,
	set_line_mode,
	set_pen_size,
	set_fore_color,
	set_back_color,
	set_stipple_pattern,
	set_scale,
	set_font_family,
	set_font_style,
	set_font_spacing,
	set_font_size,
	set_font_rotation,
	set_font_encoding,
	set_font_flags,
	set_font_shear,
	set_font_face,
	set_blending_mode
=======
set_blending_mode(Canvas* canvas, int16 alphaSrcMode, int16 alphaFncMode)
{
	canvas->CurrentState()->SetBlendingMode((source_alpha)alphaSrcMode,
		(alpha_function)alphaFncMode);
}


static void
set_transform(Canvas* canvas, BAffineTransform transform)
{
	canvas->CurrentState()->SetTransform(transform);
}


static void
blend_layer(Canvas* canvas, Layer* layer)
{
	canvas->BlendLayer(layer);
}


static void
reserved()
{
}


const static void* kTableEntries[] = {
	(const void*)nop,					//	0
	(const void*)move_pen_by,
	(const void*)stroke_line,
	(const void*)stroke_rect,
	(const void*)fill_rect,
	(const void*)stroke_round_rect,		//	5
	(const void*)fill_round_rect,
	(const void*)stroke_bezier,
	(const void*)fill_bezier,
	(const void*)stroke_arc,
	(const void*)fill_arc,				//	10
	(const void*)stroke_ellipse,
	(const void*)fill_ellipse,
	(const void*)stroke_polygon,
	(const void*)fill_polygon,
	(const void*)stroke_shape,			//	15
	(const void*)fill_shape,
	(const void*)draw_string,
	(const void*)draw_pixels,
	(const void*)draw_picture,
	(const void*)set_clipping_rects,	//	20
	(const void*)clip_to_picture,
	(const void*)push_state,
	(const void*)pop_state,
	(const void*)enter_state_change,
	(const void*)exit_state_change,		//	25
	(const void*)enter_font_state,
	(const void*)exit_font_state,
	(const void*)set_origin,
	(const void*)set_pen_location,
	(const void*)set_drawing_mode,		//	30
	(const void*)set_line_mode,
	(const void*)set_pen_size,
	(const void*)set_fore_color,
	(const void*)set_back_color,
	(const void*)set_stipple_pattern,	//	35
	(const void*)set_scale,
	(const void*)set_font_family,
	(const void*)set_font_style,
	(const void*)set_font_spacing,
	(const void*)set_font_size,			//	40
	(const void*)set_font_rotate,
	(const void*)set_font_encoding,
	(const void*)set_font_flags,
	(const void*)set_font_shear,
	(const void*)reserved,				//	45
	(const void*)set_font_face,
	(const void*)set_blending_mode,
	(const void*)set_transform,
	(const void*)blend_layer			//	49
>>>>>>> 71cc4d49
};


// #pragma mark - ServerPicture


ServerPicture::ServerPicture()
	:
	fFile(NULL),
	fPictures(NULL),
	fPushed(NULL),
	fOwner(NULL)
{
	fToken = gTokenSpace.NewToken(kPictureToken, this);
	fData = new(std::nothrow) BMallocIO();

	PictureDataWriter::SetTo(fData);
}


ServerPicture::ServerPicture(const ServerPicture& picture)
	:
	fFile(NULL),
	fData(NULL),
	fPictures(NULL),
	fPushed(NULL),
	fOwner(NULL)
{
	fToken = gTokenSpace.NewToken(kPictureToken, this);

	BMallocIO* mallocIO = new(std::nothrow) BMallocIO();
	if (mallocIO == NULL)
		return;

	fData = mallocIO;

	const off_t size = picture.DataLength();
	if (mallocIO->SetSize(size) < B_OK)
		return;

	picture.fData->ReadAt(0, const_cast<void*>(mallocIO->Buffer()),
		size);

	PictureDataWriter::SetTo(fData);
}


ServerPicture::ServerPicture(const char* fileName, int32 offset)
	:
	fFile(NULL),
	fData(NULL),
	fPictures(NULL),
	fPushed(NULL),
	fOwner(NULL)
{
	fToken = gTokenSpace.NewToken(kPictureToken, this);

	fFile = new(std::nothrow) BFile(fileName, B_READ_WRITE);
	if (fFile == NULL)
		return;

	BPrivate::Storage::OffsetFile* offsetFile
		= new(std::nothrow) BPrivate::Storage::OffsetFile(fFile, offset);
	if (offsetFile == NULL || offsetFile->InitCheck() != B_OK) {
		delete offsetFile;
		return;
	}

	fData = offsetFile;

	PictureDataWriter::SetTo(fData);
}


ServerPicture::~ServerPicture()
{
	ASSERT(fOwner == NULL);

	delete fData;
	delete fFile;
	gTokenSpace.RemoveToken(fToken);

	if (fPictures != NULL) {
		for (int32 i = fPictures->CountItems(); i-- > 0;) {
			ServerPicture* picture = fPictures->ItemAt(i);
			picture->SetOwner(NULL);
			picture->ReleaseReference();
		}

		delete fPictures;
	}

	if (fPushed != NULL) {
		fPushed->SetOwner(NULL);
		fPushed->ReleaseReference();
	}
}


bool
ServerPicture::SetOwner(ServerApp* owner)
{
	if (owner == fOwner)
		return true;

	// Acquire an extra reference, since calling RemovePicture()
	// May remove the last reference and then we will self-destruct right then.
	// Setting fOwner to NULL would access free'd memory. If owner is another
	// ServerApp, it's expected to already have a reference of course.
	BReference<ServerPicture> _(this);

	if (fOwner != NULL)
		fOwner->RemovePicture(this);

	fOwner = NULL;
	if (owner == NULL)
		return true;

	if (!owner->AddPicture(this))
		return false;

	fOwner = owner;
	return true;
}


void
ServerPicture::EnterStateChange()
{
	BeginOp(B_PIC_ENTER_STATE_CHANGE);
}


void
ServerPicture::ExitStateChange()
{
	EndOp();
}


void
ServerPicture::SyncState(View* view)
{
	// TODO: Finish this
	EnterStateChange();

	WriteSetOrigin(view->CurrentState()->Origin());
	WriteSetPenLocation(view->CurrentState()->PenLocation());
	WriteSetPenSize(view->CurrentState()->UnscaledPenSize());
	WriteSetScale(view->CurrentState()->Scale());
	WriteSetLineMode(view->CurrentState()->LineCapMode(),
		view->CurrentState()->LineJoinMode(),
		view->CurrentState()->MiterLimit());
	//WriteSetPattern(*view->CurrentState()->GetPattern().GetInt8());
	WriteSetDrawingMode(view->CurrentState()->GetDrawingMode());

	WriteSetHighColor(view->CurrentState()->HighColor());
	WriteSetLowColor(view->CurrentState()->LowColor());

	ExitStateChange();
}


void
ServerPicture::SetFontFromLink(BPrivate::LinkReceiver& link)
{
	BeginOp(B_PIC_ENTER_FONT_STATE);

	uint16 mask;
	link.Read<uint16>(&mask);

	if (mask & B_FONT_FAMILY_AND_STYLE) {
		uint32 fontID;
		link.Read<uint32>(&fontID);
		ServerFont font;
		font.SetFamilyAndStyle(fontID);
		WriteSetFontFamily(font.Family());
		WriteSetFontStyle(font.Style());
	}

	if (mask & B_FONT_SIZE) {
		float size;
		link.Read<float>(&size);
		WriteSetFontSize(size);
	}

	if (mask & B_FONT_SHEAR) {
		float shear;
		link.Read<float>(&shear);
		WriteSetFontShear(shear);
	}

	if (mask & B_FONT_ROTATION) {
		float rotation;
		link.Read<float>(&rotation);
		WriteSetFontRotation(rotation);
	}

	if (mask & B_FONT_FALSE_BOLD_WIDTH) {
		float falseBoldWidth;
		link.Read<float>(&falseBoldWidth);
		//SetFalseBoldWidth(falseBoldWidth);
	}

	if (mask & B_FONT_SPACING) {
		uint8 spacing;
		link.Read<uint8>(&spacing);
		WriteSetFontSpacing(spacing);
	}

	if (mask & B_FONT_ENCODING) {
		uint8 encoding;
		link.Read<uint8>((uint8*)&encoding);
		WriteSetFontEncoding(encoding);
	}

	if (mask & B_FONT_FACE) {
		uint16 face;
		link.Read<uint16>(&face);
		WriteSetFontFace(face);
	}

	if (mask & B_FONT_FLAGS) {
		uint32 flags;
		link.Read<uint32>(&flags);
		WriteSetFontFlags(flags);
	}

	EndOp();
}


void
ServerPicture::Play(Canvas* target)
{
	// TODO: for now: then change PicturePlayer
	// to accept a BPositionIO object
	BMallocIO* mallocIO = dynamic_cast<BMallocIO*>(fData);
	if (mallocIO == NULL)
		return;

	BPrivate::PicturePlayer player(mallocIO->Buffer(),
		mallocIO->BufferLength(), PictureList::Private(fPictures).AsBList());
	player.Play(kPicturePlayerCallbacks, sizeof(kPicturePlayerCallbacks),
		target);
}


/*!	Acquires a reference to the pushed picture.
*/
void
ServerPicture::PushPicture(ServerPicture* picture)
{
	if (fPushed != NULL)
		debugger("already pushed a picture");

	fPushed = picture;
	fPushed->AcquireReference();
}


/*!	Returns a reference with the popped picture.
*/
ServerPicture*
ServerPicture::PopPicture()
{
	ServerPicture* old = fPushed;
	fPushed = NULL;
	return old;
}


void
ServerPicture::AppendPicture(ServerPicture* picture)
{
	// A pushed picture is the same as an appended one
	PushPicture(picture);
}


bool
ServerPicture::NestPicture(ServerPicture* picture)
{
	if (fPictures == NULL)
		fPictures = new(std::nothrow) PictureList;

	if (fPictures == NULL || !fPictures->AddItem(picture))
		return false;

	picture->AcquireReference();
	return true;
}


off_t
ServerPicture::DataLength() const
{
	if (fData == NULL)
		return 0;
	off_t size;
	fData->GetSize(&size);
	return size;
}


status_t
ServerPicture::ImportData(BPrivate::LinkReceiver& link)
{
	int32 size = 0;
	link.Read<int32>(&size);

	off_t oldPosition = fData->Position();
	fData->Seek(0, SEEK_SET);

	status_t status = B_NO_MEMORY;
	char* buffer = new(std::nothrow) char[size];
	if (buffer) {
		status = B_OK;
		ssize_t read = link.Read(buffer, size);
		if (read < B_OK || fData->Write(buffer, size) < B_OK)
			status = B_ERROR;
		delete [] buffer;
	}

	fData->Seek(oldPosition, SEEK_SET);
	return status;
}


status_t
ServerPicture::ExportData(BPrivate::PortLink& link)
{
	link.StartMessage(B_OK);

	off_t oldPosition = fData->Position();
	fData->Seek(0, SEEK_SET);

	int32 subPicturesCount = 0;
	if (fPictures != NULL)
		subPicturesCount = fPictures->CountItems();
	link.Attach<int32>(subPicturesCount);
	if (subPicturesCount > 0) {
		for (int32 i = 0; i < subPicturesCount; i++) {
			ServerPicture* subPicture = fPictures->ItemAt(i);
			link.Attach<int32>(subPicture->Token());
		}
	}

	off_t size = 0;
	fData->GetSize(&size);
	link.Attach<int32>((int32)size);

	status_t status = B_NO_MEMORY;
	char* buffer = new(std::nothrow) char[size];
	if (buffer) {
		status = B_OK;
		ssize_t read = fData->Read(buffer, size);
		if (read < B_OK || link.Attach(buffer, read) < B_OK)
			status = B_ERROR;
		delete [] buffer;
	}

	if (status != B_OK) {
		link.CancelMessage();
		link.StartMessage(B_ERROR);
	}

	fData->Seek(oldPosition, SEEK_SET);
	return status;
}<|MERGE_RESOLUTION|>--- conflicted
+++ resolved
@@ -250,35 +250,18 @@
 
 
 static void
-<<<<<<< HEAD
-move_pen_by(void* _context, const BPoint& delta)
-{
-	DrawingContext* context = reinterpret_cast<DrawingContext *>(_context);
-	context->CurrentState()->SetPenLocation(
-		context->CurrentState()->PenLocation() + delta);
-=======
-nop()
-{
-}
-
-
-static void
-move_pen_by(Canvas* canvas, BPoint delta)
-{
+move_pen_by(void* _canvas, const BPoint& delta)
+{
+	Canvas* const canvas = reinterpret_cast<Canvas*>(_canvas);
 	canvas->CurrentState()->SetPenLocation(
 		canvas->CurrentState()->PenLocation() + delta);
->>>>>>> 71cc4d49
-}
-
-
-static void
-<<<<<<< HEAD
-stroke_line(void* _context, const BPoint& _start, const BPoint& _end)
-=======
-stroke_line(Canvas* canvas, BPoint start, BPoint end)
->>>>>>> 71cc4d49
-{
-	DrawingContext* context = reinterpret_cast<DrawingContext *>(_context);
+}
+
+
+static void
+stroke_line(void* _canvas, const BPoint& _start, const BPoint& _end)
+{
+	Canvas* const canvas = reinterpret_cast<Canvas*>(_canvas);
 	BPoint start = _start;
 	BPoint end = _end;
 
@@ -287,11 +270,7 @@
 	transform.Apply(&end);
 	canvas->GetDrawingEngine()->StrokeLine(start, end);
 
-<<<<<<< HEAD
-	context->CurrentState()->SetPenLocation(_end);
-=======
-	canvas->CurrentState()->SetPenLocation(penPos);
->>>>>>> 71cc4d49
+	canvas->CurrentState()->SetPenLocation(_end);
 	// the DrawingEngine/Painter does not need to be updated, since this
 	// effects only the view->screen coord conversion, which is handled
 	// by the view only
@@ -299,165 +278,78 @@
 
 
 static void
-<<<<<<< HEAD
-draw_rect(void* _context, const BRect& _rect, bool fill)
-{
-	DrawingContext* context = reinterpret_cast<DrawingContext *>(_context);
+draw_rect(void* _canvas, const BRect& _rect, bool fill)
+{
+	Canvas* const canvas = reinterpret_cast<Canvas*>(_canvas);
 	BRect rect = _rect;
 
-	context->ConvertToScreenForDrawing(&rect);
+	canvas->PenToScreenTransform().Apply(&rect);
 	if (fill)
-		context->GetDrawingEngine()->FillRect(rect);
+		canvas->GetDrawingEngine()->FillRect(rect);
 	else
-		context->GetDrawingEngine()->StrokeRect(rect);
-=======
-stroke_rect(Canvas* canvas, BRect rect)
-{
-	canvas->PenToScreenTransform().Apply(&rect);
-	canvas->GetDrawingEngine()->StrokeRect(rect);
-}
-
-
-static void
-fill_rect(Canvas* canvas, BRect rect)
-{
-	canvas->PenToScreenTransform().Apply(&rect);
-	canvas->GetDrawingEngine()->FillRect(rect);
->>>>>>> 71cc4d49
-}
-
-
-static void
-<<<<<<< HEAD
-draw_round_rect(void* _context, const BRect& _rect, const BPoint& radii,
+		canvas->GetDrawingEngine()->StrokeRect(rect);
+}
+
+
+static void
+draw_round_rect(void* _canvas, const BRect& _rect, const BPoint& radii,
 	bool fill)
 {
-	DrawingContext* context = reinterpret_cast<DrawingContext *>(_context);
+	Canvas* const canvas = reinterpret_cast<Canvas*>(_canvas);
 	BRect rect = _rect;
 
-	context->ConvertToScreenForDrawing(&rect);
-	float scale = context->CurrentState()->CombinedScale();
-	context->GetDrawingEngine()->DrawRoundRect(rect, radii.x * scale,
-=======
-draw_round_rect(Canvas* canvas, BRect rect, BPoint radii, bool fill)
-{
 	canvas->PenToScreenTransform().Apply(&rect);
 	float scale = canvas->CurrentState()->CombinedScale();
 	canvas->GetDrawingEngine()->DrawRoundRect(rect, radii.x * scale,
->>>>>>> 71cc4d49
 		radii.y * scale, fill);
 }
 
 
 static void
-<<<<<<< HEAD
-draw_bezier(void* _context, size_t numPoints, const BPoint viewPoints[],
+draw_bezier(void* _canvas, size_t numPoints, const BPoint viewPoints[],
 	bool fill)
 {
-	DrawingContext* context = reinterpret_cast<DrawingContext *>(_context);
-=======
-stroke_round_rect(Canvas* canvas, BRect rect, BPoint radii)
-{
-	draw_round_rect(canvas, rect, radii, false);
-}
-
-
-static void
-fill_round_rect(Canvas* canvas, BRect rect, BPoint radii)
-{
-	draw_round_rect(canvas, rect, radii, true);
-}
->>>>>>> 71cc4d49
+	Canvas* const canvas = reinterpret_cast<Canvas*>(_canvas);
 
 	const size_t kSupportedPoints = 4;
 	if (numPoints != kSupportedPoints)
 		return;
 
-<<<<<<< HEAD
 	BPoint points[kSupportedPoints];
-	context->ConvertToScreenForDrawing(points, viewPoints, kSupportedPoints);
-
-	context->GetDrawingEngine()->DrawBezier(points, fill);
-=======
-static void
-stroke_bezier(Canvas* canvas, const BPoint* viewPoints)
-{
-	BPoint points[4];
-	canvas->PenToScreenTransform().Apply(points, viewPoints, 4);
-	canvas->GetDrawingEngine()->DrawBezier(points, false);
->>>>>>> 71cc4d49
-}
-
-
-static void
-<<<<<<< HEAD
-draw_arc(void* _context, const BPoint& center, const BPoint& radii,
+	canvas->PenToScreenTransform().Apply(points, viewPoints, kSupportedPoints);
+	canvas->GetDrawingEngine()->DrawBezier(points, fill);
+}
+
+
+static void
+draw_arc(void* _canvas, const BPoint& center, const BPoint& radii,
 	float startTheta, float arcTheta, bool fill)
 {
-	DrawingContext* context = reinterpret_cast<DrawingContext *>(_context);
-
-	BRect rect(center.x - radii.x, center.y - radii.y,
-		center.x + radii.x - 1, center.y + radii.y - 1);
-	context->ConvertToScreenForDrawing(&rect);
-	context->GetDrawingEngine()->DrawArc(rect, startTheta, arcTheta, fill);
-=======
-fill_bezier(Canvas* canvas, const BPoint* viewPoints)
-{
-	BPoint points[4];
-	canvas->PenToScreenTransform().Apply(points, viewPoints, 4);
-	canvas->GetDrawingEngine()->DrawBezier(points, true);
-}
-
-
-static void
-stroke_arc(Canvas* canvas, BPoint center, BPoint radii,
-	float startTheta, float arcTheta)
-{
+	Canvas* const canvas = reinterpret_cast<Canvas*>(_canvas);
+
 	BRect rect(center.x - radii.x, center.y - radii.y,
 		center.x + radii.x - 1, center.y + radii.y - 1);
 	canvas->PenToScreenTransform().Apply(&rect);
-	canvas->GetDrawingEngine()->DrawArc(rect, startTheta, arcTheta, false);
->>>>>>> 71cc4d49
-}
-
-
-static void
-<<<<<<< HEAD
-draw_ellipse(void* _context, const BRect& _rect, bool fill)
-{
-	DrawingContext* context = reinterpret_cast<DrawingContext *>(_context);
+	canvas->GetDrawingEngine()->DrawArc(rect, startTheta, arcTheta, fill);
+}
+
+
+static void
+draw_ellipse(void* _canvas, const BRect& _rect, bool fill)
+{
+	Canvas* const canvas = reinterpret_cast<Canvas*>(_canvas);
 
 	BRect rect = _rect;
-	context->ConvertToScreenForDrawing(&rect);
-	context->GetDrawingEngine()->DrawEllipse(rect, fill);
-=======
-fill_arc(Canvas* canvas, BPoint center, BPoint radii,
-	float startTheta, float arcTheta)
-{
-	BRect rect(center.x - radii.x, center.y - radii.y,
-		center.x + radii.x - 1, center.y + radii.y - 1);
 	canvas->PenToScreenTransform().Apply(&rect);
-	canvas->GetDrawingEngine()->DrawArc(rect, startTheta, arcTheta, true);
-}
-
-
-static void
-stroke_ellipse(Canvas* canvas, BPoint center, BPoint radii)
-{
-	BRect rect(center.x - radii.x, center.y - radii.y,
-		center.x + radii.x - 1, center.y + radii.y - 1);
-	canvas->PenToScreenTransform().Apply(&rect);
-	canvas->GetDrawingEngine()->DrawEllipse(rect, false);
->>>>>>> 71cc4d49
-}
-
-
-static void
-<<<<<<< HEAD
-draw_polygon(void* _context, size_t numPoints, const BPoint viewPoints[],
+	canvas->GetDrawingEngine()->DrawEllipse(rect, fill);
+}
+
+
+static void
+draw_polygon(void* _canvas, size_t numPoints, const BPoint viewPoints[],
 	bool isClosed, bool fill)
 {
-	DrawingContext* context = reinterpret_cast<DrawingContext *>(_context);
+	Canvas* const canvas = reinterpret_cast<Canvas*>(_canvas);
 
 	if (numPoints == 0)
 		return;
@@ -471,111 +363,24 @@
 			return;
 	}
 
-	context->ConvertToScreenForDrawing(points, viewPoints, numPoints);
+	canvas->PenToScreenTransform().Apply(points, viewPoints, numPoints);
 
 	BRect polyFrame;
 	get_polygon_frame(points, numPoints, &polyFrame);
 
-	context->GetDrawingEngine()->DrawPolygon(points, numPoints, polyFrame,
+	canvas->GetDrawingEngine()->DrawPolygon(points, numPoints, polyFrame,
 		fill, isClosed && numPoints > 2);
 
 	if (numPoints > kMaxStackCount)
-=======
-fill_ellipse(Canvas* canvas, BPoint center, BPoint radii)
-{
-	BRect rect(center.x - radii.x, center.y - radii.y,
-		center.x + radii.x - 1, center.y + radii.y - 1);
-
-	canvas->PenToScreenTransform().Apply(&rect);
-	canvas->GetDrawingEngine()->DrawEllipse(rect, true);
-}
-
-
-static void
-stroke_polygon(Canvas* canvas, int32 numPoints,
-	const BPoint* viewPoints, bool isClosed)
-{
-	if (numPoints <= 0)
-		return;
-
-	if (numPoints <= 200) {
-		// fast path: no malloc/free, also avoid
-		// constructor/destructor calls
-		char data[200 * sizeof(BPoint)];
-		BPoint* points = (BPoint*)data;
-
-		canvas->PenToScreenTransform().Apply(points, viewPoints, numPoints);
-		BRect polyFrame;
-		get_polygon_frame(points, numPoints, &polyFrame);
-
-		canvas->GetDrawingEngine()->DrawPolygon(points, numPoints, polyFrame,
-			false, isClosed && numPoints > 2);
-	} else {
-		 // avoid constructor/destructor calls by
-		 // using malloc instead of new []
-		BPoint* points = (BPoint*)malloc(numPoints * sizeof(BPoint));
-		if (points == NULL)
-			return;
-
-		canvas->PenToScreenTransform().Apply(points, viewPoints, numPoints);
-		BRect polyFrame;
-		get_polygon_frame(points, numPoints, &polyFrame);
-
-		canvas->GetDrawingEngine()->DrawPolygon(points, numPoints, polyFrame,
-			false, isClosed && numPoints > 2);
 		free(points);
-	}
-}
-
-
-static void
-fill_polygon(Canvas* canvas, int32 numPoints,
-	const BPoint* viewPoints)
-{
-	if (numPoints <= 0)
-		return;
-
-	if (numPoints <= 200) {
-		// fast path: no malloc/free, also avoid
-		// constructor/destructor calls
-		char data[200 * sizeof(BPoint)];
-		BPoint* points = (BPoint*)data;
-
-		canvas->PenToScreenTransform().Apply(points, viewPoints, numPoints);
-		BRect polyFrame;
-		get_polygon_frame(points, numPoints, &polyFrame);
-
-		canvas->GetDrawingEngine()->DrawPolygon(points, numPoints, polyFrame,
-			true, true);
-	} else {
-		 // avoid constructor/destructor calls by
-		 // using malloc instead of new []
-		BPoint* points = (BPoint*)malloc(numPoints * sizeof(BPoint));
-		if (points == NULL)
-			return;
-
-		canvas->PenToScreenTransform().Apply(points, viewPoints, numPoints);
-		BRect polyFrame;
-		get_polygon_frame(points, numPoints, &polyFrame);
-
-		canvas->GetDrawingEngine()->DrawPolygon(points, numPoints, polyFrame,
-			true, true);
->>>>>>> 71cc4d49
-		free(points);
-}
-
-
-static void
-<<<<<<< HEAD
-draw_shape(void* _context, const BShape& shape, bool fill)
-{
-	DrawingContext* context = reinterpret_cast<DrawingContext *>(_context);
-	ShapePainter drawShape(context);
-=======
-stroke_shape(Canvas* canvas, const BShape* shape)
-{
+}
+
+
+static void
+draw_shape(void* _canvas, const BShape& shape, bool fill)
+{
+	Canvas* const canvas = reinterpret_cast<Canvas*>(_canvas);
 	ShapePainter drawShape(canvas);
->>>>>>> 71cc4d49
 
 	drawShape.Iterate(&shape);
 	drawShape.Draw(shape.Bounds(), fill);
@@ -583,24 +388,10 @@
 
 
 static void
-<<<<<<< HEAD
-draw_string(void* _context, const char* string, size_t length, float deltaSpace,
-=======
-fill_shape(Canvas* canvas, const BShape* shape)
-{
-	ShapePainter drawShape(canvas);
-
-	drawShape.Iterate(shape);
-	drawShape.Draw(shape->Bounds(), true);
-}
-
-
-static void
-draw_string(Canvas* canvas, const char* string, float deltaSpace,
->>>>>>> 71cc4d49
+draw_string(void* _canvas, const char* string, size_t length, float deltaSpace,
 	float deltaNonSpace)
 {
-	DrawingContext* context = reinterpret_cast<DrawingContext *>(_context);
+	Canvas* const canvas = reinterpret_cast<Canvas*>(_canvas);
 
 	// NOTE: the picture data was recorded with a "set pen location"
 	// command inserted before the "draw string" command, so we can
@@ -608,13 +399,8 @@
 	BPoint location = canvas->CurrentState()->PenLocation();
 
 	escapement_delta delta = { deltaSpace, deltaNonSpace };
-<<<<<<< HEAD
-	context->ConvertToScreenForDrawing(&location);
-	location = context->GetDrawingEngine()->DrawString(string, length,
-=======
 	canvas->PenToScreenTransform().Apply(&location);
-	location = canvas->GetDrawingEngine()->DrawString(string, strlen(string),
->>>>>>> 71cc4d49
+	location = canvas->GetDrawingEngine()->DrawString(string, length,
 		location, &delta);
 
 	canvas->PenToScreenTransform().Apply(&location);
@@ -626,17 +412,11 @@
 
 
 static void
-<<<<<<< HEAD
-draw_pixels(void* _context, const BRect& src, const BRect& _dest, uint32 width,
+draw_pixels(void* _canvas, const BRect& src, const BRect& _dest, uint32 width,
 	uint32 height, size_t bytesPerRow, color_space pixelFormat, uint32 options,
 	const void* data, size_t length)
-=======
-draw_pixels(Canvas* canvas, BRect src, BRect dest, int32 width,
-	int32 height, int32 bytesPerRow, int32 pixelFormat, int32 options,
-	const void* data)
->>>>>>> 71cc4d49
-{
-	DrawingContext* context = reinterpret_cast<DrawingContext *>(_context);
+{
+	Canvas* const canvas = reinterpret_cast<Canvas*>(_canvas);
 
 	UtilityBitmap bitmap(BRect(0, 0, width - 1, height - 1),
 		(color_space)pixelFormat, 0, bytesPerRow);
@@ -646,29 +426,18 @@
 
 	memcpy(bitmap.Bits(), data, std::min(height * bytesPerRow, length));
 
-<<<<<<< HEAD
 	BRect dest = _dest;
-	context->ConvertToScreenForDrawing(&dest);
-	context->GetDrawingEngine()->DrawBitmap(&bitmap, src, dest, options);
-=======
 	canvas->PenToScreenTransform().Apply(&dest);
 	canvas->GetDrawingEngine()->DrawBitmap(&bitmap, src, dest, options);
->>>>>>> 71cc4d49
-}
-
-
-static void
-<<<<<<< HEAD
-draw_picture(void* _context, const BPoint& where, int32 token)
-{
-	DrawingContext* context = reinterpret_cast<DrawingContext *>(_context);
-
-	ServerPicture* picture = context->GetPicture(token);
-=======
-draw_picture(Canvas* canvas, BPoint where, int32 token)
-{
+}
+
+
+static void
+draw_picture(void* _canvas, const BPoint& where, int32 token)
+{
+	Canvas* const canvas = reinterpret_cast<Canvas*>(_canvas);
+
 	ServerPicture* picture = canvas->GetPicture(token);
->>>>>>> 71cc4d49
 	if (picture != NULL) {
 		canvas->PushState();
 		canvas->SetDrawingOrigin(where);
@@ -684,88 +453,60 @@
 
 
 static void
-<<<<<<< HEAD
-set_clipping_rects(void* _context, size_t numRects, const BRect rects[])
-=======
-set_clipping_rects(Canvas* canvas, const BRect* rects,
-	uint32 numRects)
->>>>>>> 71cc4d49
-{
-	DrawingContext* context = reinterpret_cast<DrawingContext *>(_context);
-
-	// TODO: This might be too slow, we should copy the rects
-	// directly to BRegion's internal data
-<<<<<<< HEAD
-	BRegion region;
-	for (uint32 c = 0; c < numRects; c++)
-		region.Include(rects[c]);
-
-	context->SetUserClipping(&region);
-	context->UpdateCurrentDrawingRegion();
-=======
+set_clipping_rects(void* _canvas, size_t numRects, const BRect rects[])
+{
+	Canvas* const canvas = reinterpret_cast<Canvas*>(_canvas);
+
 	if (numRects == 0)
 		canvas->SetUserClipping(NULL);
 	else {
+		// TODO: This might be too slow, we should copy the rects
+		// directly to BRegion's internal data
 		BRegion region;
 		for (uint32 c = 0; c < numRects; c++)
 			region.Include(rects[c]);
 		canvas->SetUserClipping(&region);
 	}
 	canvas->UpdateCurrentDrawingRegion();
->>>>>>> 71cc4d49
-}
-
-
-static void
-<<<<<<< HEAD
-clip_to_picture(void* _context, int32 pictureToken, const BPoint& where,
-=======
-clip_to_picture(Canvas* canvas, BPicture* picture, BPoint pt,
->>>>>>> 71cc4d49
+}
+
+
+static void
+clip_to_picture(void* _canvas, int32 pictureToken, const BPoint& where,
 	bool clipToInverse)
 {
-	DrawingContext* context = reinterpret_cast<DrawingContext *>(_context);
-
-	ServerPicture* picture = context->GetPicture(pictureToken);
+/* TODO
+	Canvas* const canvas = reinterpret_cast<Canvas*>(_canvas);
+
+	ServerPicture* picture = canvas->GetPicture(pictureToken);
 	if (picture == NULL)
 		return;
 
 	AlphaMask* mask = new(std::nothrow) AlphaMask(
-		picture, clipToInverse, where, *context->CurrentState());
-	context->SetAlphaMask(mask);
-	context->UpdateCurrentDrawingRegion();
+		picture, clipToInverse, where, *canvas->CurrentState());
+	canvas->SetAlphaMask(mask);
+	canvas->UpdateCurrentDrawingRegion();
 	if (mask != NULL)
 		mask->ReleaseReference();
 
 	picture->ReleaseReference();
-}
-
-
-static void
-<<<<<<< HEAD
-push_state(void* _context)
-{
-	DrawingContext* context = reinterpret_cast<DrawingContext *>(_context);
-	context->PushState();
-=======
-push_state(Canvas* canvas)
-{
+*/
+}
+
+
+static void
+push_state(void* _canvas)
+{
+	Canvas* const canvas = reinterpret_cast<Canvas*>(_canvas);
 	canvas->PushState();
->>>>>>> 71cc4d49
-}
-
-
-static void
-<<<<<<< HEAD
-pop_state(void* _context)
-{
-	DrawingContext* context = reinterpret_cast<DrawingContext *>(_context);
-	context->PopState();
-=======
-pop_state(Canvas* canvas)
-{
+}
+
+
+static void
+pop_state(void* _canvas)
+{
+	Canvas* const canvas = reinterpret_cast<Canvas*>(_canvas);
 	canvas->PopState();
->>>>>>> 71cc4d49
 
 	BPoint p(0, 0);
 	canvas->PenToScreenTransform().Apply(&p);
@@ -777,78 +518,46 @@
 // TODO: Be smart and actually take advantage of these methods:
 // only apply state changes when they are called
 static void
-<<<<<<< HEAD
-enter_state_change(void* context)
-=======
-enter_state_change(Canvas* canvas)
->>>>>>> 71cc4d49
-{
-}
-
-
-static void
-<<<<<<< HEAD
-exit_state_change(void* _context)
-{
-	DrawingContext* context = reinterpret_cast<DrawingContext *>(_context);
-	context->ResyncDrawState();
-=======
-exit_state_change(Canvas* canvas)
-{
+enter_state_change(void* _canvas)
+{
+}
+
+
+static void
+exit_state_change(void* _canvas)
+{
+	Canvas* const canvas = reinterpret_cast<Canvas*>(_canvas);
 	canvas->ResyncDrawState();
->>>>>>> 71cc4d49
-}
-
-
-static void
-<<<<<<< HEAD
-enter_font_state(void* context)
-=======
-enter_font_state(Canvas* canvas)
->>>>>>> 71cc4d49
-{
-}
-
-
-static void
-<<<<<<< HEAD
-exit_font_state(void* _context)
-{
-	DrawingContext* context = reinterpret_cast<DrawingContext *>(_context);
-	context->GetDrawingEngine()->SetFont(context->CurrentState()->Font());
-=======
-exit_font_state(Canvas* canvas)
-{
+}
+
+
+static void
+enter_font_state(void* _canvas)
+{
+}
+
+
+static void
+exit_font_state(void* _canvas)
+{
+	Canvas* const canvas = reinterpret_cast<Canvas*>(_canvas);
 	canvas->GetDrawingEngine()->SetFont(canvas->CurrentState()->Font());
->>>>>>> 71cc4d49
-}
-
-
-static void
-<<<<<<< HEAD
-set_origin(void* _context, const BPoint& pt)
-{
-	DrawingContext* context = reinterpret_cast<DrawingContext *>(_context);
-	context->CurrentState()->SetOrigin(pt);
-=======
-set_origin(Canvas* canvas, BPoint pt)
-{
+}
+
+
+static void
+set_origin(void* _canvas, const BPoint& pt)
+{
+	Canvas* const canvas = reinterpret_cast<Canvas*>(_canvas);
 	canvas->CurrentState()->SetOrigin(pt);
->>>>>>> 71cc4d49
-}
-
-
-static void
-<<<<<<< HEAD
-set_pen_location(void* _context, const BPoint& pt)
-{
-	DrawingContext* context = reinterpret_cast<DrawingContext *>(_context);
-	context->CurrentState()->SetPenLocation(pt);
-=======
-set_pen_location(Canvas* canvas, BPoint pt)
-{
+}
+
+
+static void
+set_pen_location(void* _canvas, const BPoint& pt)
+{
+	Canvas* const canvas = reinterpret_cast<Canvas*>(_canvas);
 	canvas->CurrentState()->SetPenLocation(pt);
->>>>>>> 71cc4d49
 	// the DrawingEngine/Painter does not need to be updated, since this
 	// effects only the view->screen coord conversion, which is handled
 	// by the view only
@@ -856,34 +565,20 @@
 
 
 static void
-<<<<<<< HEAD
-set_drawing_mode(void* _context, drawing_mode mode)
-{
-	DrawingContext* context = reinterpret_cast<DrawingContext *>(_context);
-	context->CurrentState()->SetDrawingMode(mode);
-	context->GetDrawingEngine()->SetDrawingMode(mode);
-=======
-set_drawing_mode(Canvas* canvas, drawing_mode mode)
-{
+set_drawing_mode(void* _canvas, drawing_mode mode)
+{
+	Canvas* const canvas = reinterpret_cast<Canvas*>(_canvas);
 	if (canvas->CurrentState()->SetDrawingMode(mode))
 		canvas->GetDrawingEngine()->SetDrawingMode(mode);
->>>>>>> 71cc4d49
-}
-
-
-static void
-<<<<<<< HEAD
-set_line_mode(void* _context, cap_mode capMode, join_mode joinMode,
+}
+
+
+static void
+set_line_mode(void* _canvas, cap_mode capMode, join_mode joinMode,
 	float miterLimit)
 {
-	DrawingContext* context = reinterpret_cast<DrawingContext *>(_context);
-	DrawState* state = context->CurrentState();
-=======
-set_line_mode(Canvas* canvas, cap_mode capMode, join_mode joinMode,
-	float miterLimit)
-{
+	Canvas* const canvas = reinterpret_cast<Canvas*>(_canvas);
 	DrawState* state = canvas->CurrentState();
->>>>>>> 71cc4d49
 	state->SetLineCapMode(capMode);
 	state->SetLineJoinMode(joinMode);
 	state->SetMiterLimit(miterLimit);
@@ -892,86 +587,50 @@
 
 
 static void
-<<<<<<< HEAD
-set_pen_size(void* _context, float size)
-{
-	DrawingContext* context = reinterpret_cast<DrawingContext *>(_context);
-	context->CurrentState()->SetPenSize(size);
-	context->GetDrawingEngine()->SetPenSize(
-		context->CurrentState()->PenSize());
-=======
-set_pen_size(Canvas* canvas, float size)
-{
+set_pen_size(void* _canvas, float size)
+{
+	Canvas* const canvas = reinterpret_cast<Canvas*>(_canvas);
 	canvas->CurrentState()->SetPenSize(size);
 	canvas->GetDrawingEngine()->SetPenSize(
 		canvas->CurrentState()->PenSize());
->>>>>>> 71cc4d49
 		// DrawState::PenSize() returns the scaled pen size, so we
 		// need to use that value to set the drawing engine pen size.
 }
 
 
 static void
-<<<<<<< HEAD
-set_fore_color(void* _context, const rgb_color& color)
-{
-	DrawingContext* context = reinterpret_cast<DrawingContext *>(_context);
-	context->CurrentState()->SetHighColor(color);
-	context->GetDrawingEngine()->SetHighColor(color);
-=======
-set_fore_color(Canvas* canvas, rgb_color color)
-{
+set_fore_color(void* _canvas, const rgb_color& color)
+{
+	Canvas* const canvas = reinterpret_cast<Canvas*>(_canvas);
 	canvas->CurrentState()->SetHighColor(color);
 	canvas->GetDrawingEngine()->SetHighColor(color);
->>>>>>> 71cc4d49
-}
-
-
-static void
-<<<<<<< HEAD
-set_back_color(void* _context, const rgb_color& color)
-{
-	DrawingContext* context = reinterpret_cast<DrawingContext *>(_context);
-	context->CurrentState()->SetLowColor(color);
-	context->GetDrawingEngine()->SetLowColor(color);
-=======
-set_back_color(Canvas* canvas, rgb_color color)
-{
+}
+
+
+static void
+set_back_color(void* _canvas, const rgb_color& color)
+{
+	Canvas* const canvas = reinterpret_cast<Canvas*>(_canvas);
 	canvas->CurrentState()->SetLowColor(color);
 	canvas->GetDrawingEngine()->SetLowColor(color);
->>>>>>> 71cc4d49
-}
-
-
-static void
-<<<<<<< HEAD
-set_stipple_pattern(void* _context, const pattern& pattern)
-{
-	DrawingContext* context = reinterpret_cast<DrawingContext *>(_context);
-	context->CurrentState()->SetPattern(Pattern(pattern));
-	context->GetDrawingEngine()->SetPattern(pattern);
-=======
-set_stipple_pattern(Canvas* canvas, pattern p)
-{
-	canvas->CurrentState()->SetPattern(Pattern(p));
-	canvas->GetDrawingEngine()->SetPattern(p);
->>>>>>> 71cc4d49
-}
-
-
-static void
-<<<<<<< HEAD
-set_scale(void* _context, float scale)
-{
-	DrawingContext* context = reinterpret_cast<DrawingContext *>(_context);
-	context->CurrentState()->SetScale(scale);
-	context->ResyncDrawState();
-=======
-set_scale(Canvas* canvas, float scale)
-{
+}
+
+
+static void
+set_stipple_pattern(void* _canvas, const pattern& pattern)
+{
+	Canvas* const canvas = reinterpret_cast<Canvas*>(_canvas);
+	canvas->CurrentState()->SetPattern(Pattern(pattern));
+	canvas->GetDrawingEngine()->SetPattern(pattern);
+}
+
+
+static void
+set_scale(void* _canvas, float scale)
+{
+	Canvas* const canvas = reinterpret_cast<Canvas*>(_canvas);
 	canvas->CurrentState()->SetScale(scale);
 	canvas->ResyncDrawState();
->>>>>>> 71cc4d49
 
 	// Update the drawing engine draw state, since some stuff
 	// (for example the pen size) needs to be recalculated.
@@ -979,13 +638,9 @@
 
 
 static void
-<<<<<<< HEAD
-set_font_family(void* _context, const char* _family, size_t length)
-=======
-set_font_family(Canvas* canvas, const char* family)
->>>>>>> 71cc4d49
-{
-	DrawingContext* context = reinterpret_cast<DrawingContext *>(_context);
+set_font_family(void* _canvas, const char* _family, size_t length)
+{
+	Canvas* const canvas = reinterpret_cast<Canvas*>(_canvas);
 	BString family(_family, length);
 
 	FontStyle* fontStyle = gFontManager->GetStyleByIndex(family, 0);
@@ -996,18 +651,12 @@
 
 
 static void
-<<<<<<< HEAD
-set_font_style(void* _context, const char* _style, size_t length)
-{
-	DrawingContext* context = reinterpret_cast<DrawingContext *>(_context);
+set_font_style(void* _canvas, const char* _style, size_t length)
+{
+	Canvas* const canvas = reinterpret_cast<Canvas*>(_canvas);
 	BString style(_style, length);
 
-	ServerFont font(context->CurrentState()->Font());
-=======
-set_font_style(Canvas* canvas, const char* style)
-{
 	ServerFont font(canvas->CurrentState()->Font());
->>>>>>> 71cc4d49
 
 	FontStyle* fontStyle = gFontManager->GetStyle(font.Family(), style);
 
@@ -1017,13 +666,9 @@
 
 
 static void
-<<<<<<< HEAD
-set_font_spacing(void* _context, uint8 spacing)
-=======
-set_font_spacing(Canvas* canvas, int32 spacing)
->>>>>>> 71cc4d49
-{
-	DrawingContext* context = reinterpret_cast<DrawingContext *>(_context);
+set_font_spacing(void* _canvas, uint8 spacing)
+{
+	Canvas* const canvas = reinterpret_cast<Canvas*>(_canvas);
 	ServerFont font;
 	font.SetSpacing(spacing);
 	canvas->CurrentState()->SetFont(font, B_FONT_SPACING);
@@ -1031,13 +676,9 @@
 
 
 static void
-<<<<<<< HEAD
-set_font_size(void* _context, float size)
-=======
-set_font_size(Canvas* canvas, float size)
->>>>>>> 71cc4d49
-{
-	DrawingContext* context = reinterpret_cast<DrawingContext *>(_context);
+set_font_size(void* _canvas, float size)
+{
+	Canvas* const canvas = reinterpret_cast<Canvas*>(_canvas);
 	ServerFont font;
 	font.SetSize(size);
 	canvas->CurrentState()->SetFont(font, B_FONT_SIZE);
@@ -1045,13 +686,9 @@
 
 
 static void
-<<<<<<< HEAD
-set_font_rotation(void* _context, float rotation)
-=======
-set_font_rotate(Canvas* canvas, float rotation)
->>>>>>> 71cc4d49
-{
-	DrawingContext* context = reinterpret_cast<DrawingContext *>(_context);
+set_font_rotation(void* _canvas, float rotation)
+{
+	Canvas* const canvas = reinterpret_cast<Canvas*>(_canvas);
 	ServerFont font;
 	font.SetRotation(rotation);
 	canvas->CurrentState()->SetFont(font, B_FONT_ROTATION);
@@ -1059,13 +696,9 @@
 
 
 static void
-<<<<<<< HEAD
-set_font_encoding(void* _context, uint8 encoding)
-=======
-set_font_encoding(Canvas* canvas, int32 encoding)
->>>>>>> 71cc4d49
-{
-	DrawingContext* context = reinterpret_cast<DrawingContext *>(_context);
+set_font_encoding(void* _canvas, uint8 encoding)
+{
+	Canvas* const canvas = reinterpret_cast<Canvas*>(_canvas);
 	ServerFont font;
 	font.SetEncoding(encoding);
 	canvas->CurrentState()->SetFont(font, B_FONT_ENCODING);
@@ -1073,13 +706,9 @@
 
 
 static void
-<<<<<<< HEAD
-set_font_flags(void* _context, uint32 flags)
-=======
-set_font_flags(Canvas* canvas, int32 flags)
->>>>>>> 71cc4d49
-{
-	DrawingContext* context = reinterpret_cast<DrawingContext *>(_context);
+set_font_flags(void* _canvas, uint32 flags)
+{
+	Canvas* const canvas = reinterpret_cast<Canvas*>(_canvas);
 	ServerFont font;
 	font.SetFlags(flags);
 	canvas->CurrentState()->SetFont(font, B_FONT_FLAGS);
@@ -1087,13 +716,9 @@
 
 
 static void
-<<<<<<< HEAD
-set_font_shear(void* _context, float shear)
-=======
-set_font_shear(Canvas* canvas, float shear)
->>>>>>> 71cc4d49
-{
-	DrawingContext* context = reinterpret_cast<DrawingContext *>(_context);
+set_font_shear(void* _canvas, float shear)
+{
+	Canvas* const canvas = reinterpret_cast<Canvas*>(_canvas);
 	ServerFont font;
 	font.SetShear(shear);
 	canvas->CurrentState()->SetFont(font, B_FONT_SHEAR);
@@ -1101,13 +726,9 @@
 
 
 static void
-<<<<<<< HEAD
-set_font_face(void* _context, uint16 face)
-=======
-set_font_face(Canvas* canvas, int32 face)
->>>>>>> 71cc4d49
-{
-	DrawingContext* context = reinterpret_cast<DrawingContext *>(_context);
+set_font_face(void* _canvas, uint16 face)
+{
+	Canvas* const canvas = reinterpret_cast<Canvas*>(_canvas);
 	ServerFont font;
 	font.SetFace(face);
 	canvas->CurrentState()->SetFont(font, B_FONT_FACE);
@@ -1115,12 +736,27 @@
 
 
 static void
-<<<<<<< HEAD
-set_blending_mode(void* _context, source_alpha alphaSrcMode,
+set_blending_mode(void* _canvas, source_alpha alphaSrcMode,
 	alpha_function alphaFncMode)
 {
-	DrawingContext* context = reinterpret_cast<DrawingContext *>(_context);
-	context->CurrentState()->SetBlendingMode(alphaSrcMode, alphaFncMode);
+	Canvas* const canvas = reinterpret_cast<Canvas*>(_canvas);
+	canvas->CurrentState()->SetBlendingMode(alphaSrcMode, alphaFncMode);
+}
+
+
+static void
+set_transform(void* _canvas, const BAffineTransform& transform)
+{
+	Canvas* const canvas = reinterpret_cast<Canvas*>(_canvas);
+	canvas->CurrentState()->SetTransform(transform);
+}
+
+
+static void
+blend_layer(void* _canvas, Layer* layer)
+{
+	Canvas* const canvas = reinterpret_cast<Canvas*>(_canvas);
+	canvas->BlendLayer(layer);
 }
 
 
@@ -1163,87 +799,9 @@
 	set_font_flags,
 	set_font_shear,
 	set_font_face,
-	set_blending_mode
-=======
-set_blending_mode(Canvas* canvas, int16 alphaSrcMode, int16 alphaFncMode)
-{
-	canvas->CurrentState()->SetBlendingMode((source_alpha)alphaSrcMode,
-		(alpha_function)alphaFncMode);
-}
-
-
-static void
-set_transform(Canvas* canvas, BAffineTransform transform)
-{
-	canvas->CurrentState()->SetTransform(transform);
-}
-
-
-static void
-blend_layer(Canvas* canvas, Layer* layer)
-{
-	canvas->BlendLayer(layer);
-}
-
-
-static void
-reserved()
-{
-}
-
-
-const static void* kTableEntries[] = {
-	(const void*)nop,					//	0
-	(const void*)move_pen_by,
-	(const void*)stroke_line,
-	(const void*)stroke_rect,
-	(const void*)fill_rect,
-	(const void*)stroke_round_rect,		//	5
-	(const void*)fill_round_rect,
-	(const void*)stroke_bezier,
-	(const void*)fill_bezier,
-	(const void*)stroke_arc,
-	(const void*)fill_arc,				//	10
-	(const void*)stroke_ellipse,
-	(const void*)fill_ellipse,
-	(const void*)stroke_polygon,
-	(const void*)fill_polygon,
-	(const void*)stroke_shape,			//	15
-	(const void*)fill_shape,
-	(const void*)draw_string,
-	(const void*)draw_pixels,
-	(const void*)draw_picture,
-	(const void*)set_clipping_rects,	//	20
-	(const void*)clip_to_picture,
-	(const void*)push_state,
-	(const void*)pop_state,
-	(const void*)enter_state_change,
-	(const void*)exit_state_change,		//	25
-	(const void*)enter_font_state,
-	(const void*)exit_font_state,
-	(const void*)set_origin,
-	(const void*)set_pen_location,
-	(const void*)set_drawing_mode,		//	30
-	(const void*)set_line_mode,
-	(const void*)set_pen_size,
-	(const void*)set_fore_color,
-	(const void*)set_back_color,
-	(const void*)set_stipple_pattern,	//	35
-	(const void*)set_scale,
-	(const void*)set_font_family,
-	(const void*)set_font_style,
-	(const void*)set_font_spacing,
-	(const void*)set_font_size,			//	40
-	(const void*)set_font_rotate,
-	(const void*)set_font_encoding,
-	(const void*)set_font_flags,
-	(const void*)set_font_shear,
-	(const void*)reserved,				//	45
-	(const void*)set_font_face,
-	(const void*)set_blending_mode,
-	(const void*)set_transform,
-	(const void*)blend_layer			//	49
->>>>>>> 71cc4d49
+	set_blending_mode,
+	set_transform,
+	blend_layer
 };
 
 
