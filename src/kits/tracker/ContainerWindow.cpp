--- conflicted
+++ resolved
@@ -2924,30 +2924,21 @@
 	BObjectList<Model> uniqueList(10, true);
 	BPath path;
 	bool bail = false;
-<<<<<<< HEAD
 	if (find_directory(B_USER_NONPACKAGED_ADDONS_DIRECTORY, &path) == B_OK)
-		bail = EachAddon(path, eachAddon, &uniqueList, passThru);
-=======
-	if (find_directory(B_BEOS_ADDONS_DIRECTORY, &path) == B_OK)
 		bail = EachAddon(path, eachAddon, &uniqueList, passThru, mimeTypes);
->>>>>>> 1a84d6b3
 
 	if (!bail && find_directory(B_USER_ADDONS_DIRECTORY, &path) == B_OK)
 		bail = EachAddon(path, eachAddon, &uniqueList, passThru, mimeTypes);
 
 	if (!bail
 		&& find_directory(B_COMMON_NONPACKAGED_ADDONS_DIRECTORY, &path) == B_OK)
-		EachAddon(path, eachAddon, &uniqueList, passThru);
+		bail = EachAddon(path, eachAddon, &uniqueList, passThru, mimeTypes);
 
 	if (!bail && find_directory(B_COMMON_ADDONS_DIRECTORY, &path) == B_OK)
-<<<<<<< HEAD
-		EachAddon(path, eachAddon, &uniqueList, passThru);
+		bail = EachAddon(path, eachAddon, &uniqueList, passThru, mimeTypes);
 
 	if (!bail && find_directory(B_SYSTEM_ADDONS_DIRECTORY, &path) == B_OK)
-		bail = EachAddon(path, eachAddon, &uniqueList, passThru);
-=======
 		EachAddon(path, eachAddon, &uniqueList, passThru, mimeTypes);
->>>>>>> 1a84d6b3
 }
 
 
