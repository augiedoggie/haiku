/*
 * Copyright 2011, Haiku, Inc. All Rights Reserved.
 * Distributed under the terms of the MIT License.
 *
 * Authors:
 *		Oliver Tappe <zooey@hirschkaefer.de>
 */


#include <package/PackageRoster.h>

#include <errno.h>
#include <sys/stat.h>

#include <Directory.h>
#include <Entry.h>
<<<<<<< HEAD
#include <Messenger.h>
=======
>>>>>>> 1a84d6b3
#include <Path.h>
#include <String.h>
#include <StringList.h>

<<<<<<< HEAD
#include <package/InstallationLocationInfo.h>
=======
>>>>>>> 1a84d6b3
#include <package/PackageInfo.h>
#include <package/PackageInfoContentHandler.h>
#include <package/PackageInfoSet.h>
#include <package/RepositoryCache.h>
#include <package/RepositoryConfig.h>

#include <package/hpkg/PackageReader.h>

<<<<<<< HEAD
#if defined(__HAIKU__) && !defined(HAIKU_HOST_PLATFORM_HAIKU)
#	include <package/DaemonClient.h>
#endif

=======
>>>>>>> 1a84d6b3

namespace BPackageKit {


using namespace BHPKG;


BPackageRoster::BPackageRoster()
{
}


BPackageRoster::~BPackageRoster()
{
}


status_t
BPackageRoster::GetCommonRepositoryConfigPath(BPath* path, bool create) const
{
	return _GetRepositoryPath(path, create, B_COMMON_SETTINGS_DIRECTORY);
}


status_t
BPackageRoster::GetUserRepositoryConfigPath(BPath* path, bool create) const
{
	return _GetRepositoryPath(path, create, B_USER_SETTINGS_DIRECTORY);
}


status_t
BPackageRoster::GetCommonRepositoryCachePath(BPath* path, bool create) const
{
	return _GetRepositoryPath(path, create, B_COMMON_CACHE_DIRECTORY);
}


status_t
BPackageRoster::GetUserRepositoryCachePath(BPath* path, bool create) const
{
	return _GetRepositoryPath(path, create, B_USER_CACHE_DIRECTORY);
}


status_t
BPackageRoster::VisitCommonRepositoryConfigs(BRepositoryConfigVisitor& visitor)
{
	BPath commonRepositoryConfigPath;
	status_t result
		= GetCommonRepositoryConfigPath(&commonRepositoryConfigPath);
	if (result != B_OK)
		return result;

	return _VisitRepositoryConfigs(commonRepositoryConfigPath, visitor);
}


status_t
BPackageRoster::VisitUserRepositoryConfigs(BRepositoryConfigVisitor& visitor)
{
	BPath userRepositoryConfigPath;
	status_t result = GetUserRepositoryConfigPath(&userRepositoryConfigPath);
	if (result != B_OK)
		return result;

	return _VisitRepositoryConfigs(userRepositoryConfigPath, visitor);
}


status_t
BPackageRoster::GetRepositoryNames(BStringList& names)
{
	struct RepositoryNameCollector : public BRepositoryConfigVisitor {
		RepositoryNameCollector(BStringList& _names)
			: names(_names)
		{
		}
		status_t operator()(const BEntry& entry)
		{
			char name[B_FILE_NAME_LENGTH];
			status_t result = entry.GetName(name);
			if (result != B_OK)
				return result;
			int32 count = names.CountStrings();
			for (int i = 0; i < count; ++i) {
				if (names.StringAt(i).Compare(name) == 0)
					return B_OK;
			}
			names.Add(name);
			return B_OK;
		}
		BStringList& names;
	};
	RepositoryNameCollector repositoryNameCollector(names);
	status_t result = VisitUserRepositoryConfigs(repositoryNameCollector);
	if (result != B_OK)
		return result;

	return VisitCommonRepositoryConfigs(repositoryNameCollector);
}


status_t
BPackageRoster::GetRepositoryCache(const BString& name,
	BRepositoryCache* repositoryCache)
{
	if (repositoryCache == NULL)
		return B_BAD_VALUE;

	// user path has higher precedence than common path
	BPath path;
	status_t result = GetUserRepositoryCachePath(&path);
	if (result != B_OK)
		return result;
	path.Append(name.String());

	BEntry repoCacheEntry(path.Path());
	if (repoCacheEntry.Exists())
		return repositoryCache->SetTo(repoCacheEntry);

	if ((result = GetCommonRepositoryCachePath(&path, true)) != B_OK)
		return result;
	path.Append(name.String());

	repoCacheEntry.SetTo(path.Path());
	return repositoryCache->SetTo(repoCacheEntry);
}


status_t
BPackageRoster::GetRepositoryConfig(const BString& name,
	BRepositoryConfig* repositoryConfig)
{
	if (repositoryConfig == NULL)
		return B_BAD_VALUE;

	// user path has higher precedence than common path
	BPath path;
	status_t result = GetUserRepositoryConfigPath(&path);
	if (result != B_OK)
		return result;
	path.Append(name.String());

	BEntry repoConfigEntry(path.Path());
	if (repoConfigEntry.Exists())
		return repositoryConfig->SetTo(repoConfigEntry);

	if ((result = GetCommonRepositoryConfigPath(&path, true)) != B_OK)
		return result;
	path.Append(name.String());

	repoConfigEntry.SetTo(path.Path());
	return repositoryConfig->SetTo(repoConfigEntry);
}


status_t
<<<<<<< HEAD
BPackageRoster::GetInstallationLocationInfo(
	BPackageInstallationLocation location, BInstallationLocationInfo& _info)
{
// This method makes sense only on an installed Haiku, but not for the build
// tools.
#if defined(__HAIKU__) && !defined(HAIKU_HOST_PLATFORM_HAIKU)
	return BPackageKit::BPrivate::BDaemonClient().GetInstallationLocationInfo(
		location, _info);
#else
	return B_NOT_SUPPORTED;
#endif
}


status_t
=======
>>>>>>> 1a84d6b3
BPackageRoster::GetActivePackages(BPackageInstallationLocation location,
	BPackageInfoSet& packageInfos)
{
// This method makes sense only on an installed Haiku, but not for the build
// tools.
#if defined(__HAIKU__) && !defined(HAIKU_HOST_PLATFORM_HAIKU)
<<<<<<< HEAD
	BInstallationLocationInfo info;
	status_t error = GetInstallationLocationInfo(location, info);
	if (error != B_OK)
		return error;

	packageInfos = info.ActivePackageInfos();
=======
	// check the given location
	directory_which packagesDirectory;
	switch (location) {
		case B_PACKAGE_INSTALLATION_LOCATION_SYSTEM:
			packagesDirectory = B_SYSTEM_PACKAGES_DIRECTORY;
			break;
		case B_PACKAGE_INSTALLATION_LOCATION_COMMON:
			packagesDirectory = B_COMMON_PACKAGES_DIRECTORY;
			break;
		case B_PACKAGE_INSTALLATION_LOCATION_HOME:
			packagesDirectory = B_USER_PACKAGES_DIRECTORY;
			break;
		default:
			return B_BAD_VALUE;
	}

	// find the package links directory
	BPath packageLinksPath;
	status_t error = find_directory(B_PACKAGE_LINKS_DIRECTORY,
		&packageLinksPath);
	if (error != B_OK)
		return error;

	// find and open the packages directory
	BPath packagesDirPath;
	error = find_directory(packagesDirectory, &packagesDirPath);
	if (error != B_OK)
		return error;

	BDirectory directory;
	error = directory.SetTo(packagesDirPath.Path());
	if (error != B_OK)
		return error;

	// TODO: Implement that correctly be reading the activation files/directory!

	// iterate through the packages
	char buffer[sizeof(dirent) + B_FILE_NAME_LENGTH];
	dirent* entry = (dirent*)&buffer;
	while (directory.GetNextDirents(entry, sizeof(buffer), 1) == 1) {
		if (strcmp(entry->d_name, ".") == 0 || strcmp(entry->d_name, "..") == 0)
			continue;

		// get the full package file path
		BPath packagePath;
		error = packagePath.SetTo(packagesDirPath.Path(), entry->d_name);
		if (error != B_OK)
			continue;

		// read the package info from the file
		BPackageReader packageReader(NULL);
		error = packageReader.Init(packagePath.Path());
		if (error != B_OK)
			continue;

		BPackageInfo info;
		BPackageInfoContentHandler handler(info);
		error = packageReader.ParseContent(&handler);
		if (error != B_OK || info.InitCheck() != B_OK)
			continue;

		// check whether the package is really active by verifying that a
		// package link exists for it
		BString packageLinkName(info.Name());
		packageLinkName << '-' << info.Version().ToString();
		BPath packageLinkPath;
		struct stat st;
		if (packageLinkPath.SetTo(packageLinksPath.Path(), packageLinkName)
				!= B_OK
			|| lstat(packageLinkPath.Path(), &st) != 0) {
			continue;
		}

		// add the info
		error = packageInfos.AddInfo(info);
		if (error != B_OK)
			return error;
	}

>>>>>>> 1a84d6b3
	return B_OK;
#else
	return B_NOT_SUPPORTED;
#endif
}


status_t
BPackageRoster::_GetRepositoryPath(BPath* path, bool create,
	directory_which whichDir) const
{
	if (path == NULL)
		return B_BAD_VALUE;

	status_t result = find_directory(whichDir, path);
	if (result != B_OK)
		return result;
	if ((result = path->Append("package-repositories")) != B_OK)
		return result;

	if (create) {
		BEntry entry(path->Path(), true);
		if (!entry.Exists()) {
			if (mkdir(path->Path(), 0755) != 0)
				return errno;
		}
	}

	return B_OK;
}


status_t
BPackageRoster::_VisitRepositoryConfigs(const BPath& path,
	BRepositoryConfigVisitor& visitor)
{
	BDirectory directory(path.Path());
	status_t result = directory.InitCheck();
	if (result == B_ENTRY_NOT_FOUND)
		return B_OK;
	if (result != B_OK)
		return result;

	BEntry entry;
	while (directory.GetNextEntry(&entry, true) == B_OK) {
		if ((result = visitor(entry)) != B_OK)
			return result;
	}

	return B_OK;
}


}	// namespace BPackageKit<|MERGE_RESOLUTION|>--- conflicted
+++ resolved
@@ -14,18 +14,12 @@
 
 #include <Directory.h>
 #include <Entry.h>
-<<<<<<< HEAD
 #include <Messenger.h>
-=======
->>>>>>> 1a84d6b3
 #include <Path.h>
 #include <String.h>
 #include <StringList.h>
 
-<<<<<<< HEAD
 #include <package/InstallationLocationInfo.h>
-=======
->>>>>>> 1a84d6b3
 #include <package/PackageInfo.h>
 #include <package/PackageInfoContentHandler.h>
 #include <package/PackageInfoSet.h>
@@ -34,13 +28,11 @@
 
 #include <package/hpkg/PackageReader.h>
 
-<<<<<<< HEAD
+
 #if defined(__HAIKU__) && !defined(HAIKU_HOST_PLATFORM_HAIKU)
 #	include <package/DaemonClient.h>
 #endif
 
-=======
->>>>>>> 1a84d6b3
 
 namespace BPackageKit {
 
@@ -199,7 +191,6 @@
 
 
 status_t
-<<<<<<< HEAD
 BPackageRoster::GetInstallationLocationInfo(
 	BPackageInstallationLocation location, BInstallationLocationInfo& _info)
 {
@@ -215,102 +206,18 @@
 
 
 status_t
-=======
->>>>>>> 1a84d6b3
 BPackageRoster::GetActivePackages(BPackageInstallationLocation location,
 	BPackageInfoSet& packageInfos)
 {
 // This method makes sense only on an installed Haiku, but not for the build
 // tools.
 #if defined(__HAIKU__) && !defined(HAIKU_HOST_PLATFORM_HAIKU)
-<<<<<<< HEAD
 	BInstallationLocationInfo info;
 	status_t error = GetInstallationLocationInfo(location, info);
 	if (error != B_OK)
 		return error;
 
 	packageInfos = info.ActivePackageInfos();
-=======
-	// check the given location
-	directory_which packagesDirectory;
-	switch (location) {
-		case B_PACKAGE_INSTALLATION_LOCATION_SYSTEM:
-			packagesDirectory = B_SYSTEM_PACKAGES_DIRECTORY;
-			break;
-		case B_PACKAGE_INSTALLATION_LOCATION_COMMON:
-			packagesDirectory = B_COMMON_PACKAGES_DIRECTORY;
-			break;
-		case B_PACKAGE_INSTALLATION_LOCATION_HOME:
-			packagesDirectory = B_USER_PACKAGES_DIRECTORY;
-			break;
-		default:
-			return B_BAD_VALUE;
-	}
-
-	// find the package links directory
-	BPath packageLinksPath;
-	status_t error = find_directory(B_PACKAGE_LINKS_DIRECTORY,
-		&packageLinksPath);
-	if (error != B_OK)
-		return error;
-
-	// find and open the packages directory
-	BPath packagesDirPath;
-	error = find_directory(packagesDirectory, &packagesDirPath);
-	if (error != B_OK)
-		return error;
-
-	BDirectory directory;
-	error = directory.SetTo(packagesDirPath.Path());
-	if (error != B_OK)
-		return error;
-
-	// TODO: Implement that correctly be reading the activation files/directory!
-
-	// iterate through the packages
-	char buffer[sizeof(dirent) + B_FILE_NAME_LENGTH];
-	dirent* entry = (dirent*)&buffer;
-	while (directory.GetNextDirents(entry, sizeof(buffer), 1) == 1) {
-		if (strcmp(entry->d_name, ".") == 0 || strcmp(entry->d_name, "..") == 0)
-			continue;
-
-		// get the full package file path
-		BPath packagePath;
-		error = packagePath.SetTo(packagesDirPath.Path(), entry->d_name);
-		if (error != B_OK)
-			continue;
-
-		// read the package info from the file
-		BPackageReader packageReader(NULL);
-		error = packageReader.Init(packagePath.Path());
-		if (error != B_OK)
-			continue;
-
-		BPackageInfo info;
-		BPackageInfoContentHandler handler(info);
-		error = packageReader.ParseContent(&handler);
-		if (error != B_OK || info.InitCheck() != B_OK)
-			continue;
-
-		// check whether the package is really active by verifying that a
-		// package link exists for it
-		BString packageLinkName(info.Name());
-		packageLinkName << '-' << info.Version().ToString();
-		BPath packageLinkPath;
-		struct stat st;
-		if (packageLinkPath.SetTo(packageLinksPath.Path(), packageLinkName)
-				!= B_OK
-			|| lstat(packageLinkPath.Path(), &st) != 0) {
-			continue;
-		}
-
-		// add the info
-		error = packageInfos.AddInfo(info);
-		if (error != B_OK)
-			return error;
-	}
-
->>>>>>> 1a84d6b3
 	return B_OK;
 #else
 	return B_NOT_SUPPORTED;
