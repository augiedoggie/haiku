SubDir HAIKU_TOP src system boot platform u-boot arch arm ;

SubDirHdrs $(HAIKU_TOP) src system boot platform $(TARGET_BOOT_PLATFORM) ;
UsePrivateSystemHeaders ;
UsePrivateHeaders kernel [ FDirName kernel arch $(TARGET_KERNEL_ARCH) ] 
	[ FDirName kernel boot platform $(HAIKU_BOOT_PLATFORM) ] ;
UsePrivateHeaders [ FDirName kernel arch $(TARGET_KERNEL_ARCH) board $(TARGET_BOOT_BOARD) ] ;

SubDirC++Flags -fno-rtti ;

BootMergeObject boot_platform_u-boot_arm.o :
	# must come first to have _start_* at correct locations
	shell.S
	: -fno-pic
;

<<<<<<< HEAD
#SEARCH on [ FGristFiles arch_cpu_asm.S arch_mmu.cpp ]
#    = [ FDirName $(HAIKU_TOP) src system kernel arch $(TARGET_KERNEL_ARCH) ] ;
=======
#SEARCH on [ FGristFiles arch_cpu_asm.S ]
#    = [ FDirName $(HAIKU_TOP) src system kernel arch $(TARGET_ARCH) ] ;
>>>>>>> 46db18d1
<|MERGE_RESOLUTION|>--- conflicted
+++ resolved
@@ -14,10 +14,5 @@
 	: -fno-pic
 ;
 
-<<<<<<< HEAD
-#SEARCH on [ FGristFiles arch_cpu_asm.S arch_mmu.cpp ]
-#    = [ FDirName $(HAIKU_TOP) src system kernel arch $(TARGET_KERNEL_ARCH) ] ;
-=======
 #SEARCH on [ FGristFiles arch_cpu_asm.S ]
-#    = [ FDirName $(HAIKU_TOP) src system kernel arch $(TARGET_ARCH) ] ;
->>>>>>> 46db18d1
+#    = [ FDirName $(HAIKU_TOP) src system kernel arch $(TARGET_KERNEL_ARCH) ] ;