/*
Open Tracker License

Terms and Conditions

Copyright (c) 1991-2000, Be Incorporated. All rights reserved.

Permission is hereby granted, free of charge, to any person obtaining a copy of
this software and associated documentation files (the "Software"), to deal in
the Software without restriction, including without limitation the rights to
use, copy, modify, merge, publish, distribute, sublicense, and/or sell copies
of the Software, and to permit persons to whom the Software is furnished to do
so, subject to the following conditions:

The above copyright notice and this permission notice applies to all licensees
and shall be included in all copies or substantial portions of the Software.

THE SOFTWARE IS PROVIDED "AS IS", WITHOUT WARRANTY OF ANY KIND, EXPRESS OR
IMPLIED, INCLUDING BUT NOT LIMITED TO THE WARRANTIES OF TITLE, MERCHANTABILITY,
FITNESS FOR A PARTICULAR PURPOSE AND NONINFRINGEMENT. IN NO EVENT SHALL
BE INCORPORATED BE LIABLE FOR ANY CLAIM, DAMAGES OR OTHER LIABILITY, WHETHER IN
AN ACTION OF CONTRACT, TORT OR OTHERWISE, ARISING FROM, OUT OF, OR IN CONNECTION
WITH THE SOFTWARE OR THE USE OR OTHER DEALINGS IN THE SOFTWARE.

Except as contained in this notice, the name of Be Incorporated shall not be
used in advertising or otherwise to promote the sale, use or other dealings in
this Software without prior written authorization from Be Incorporated.

Tracker(TM), Be(R), BeOS(R), and BeIA(TM) are trademarks or registered
trademarks of Be Incorporated in the United States and other countries. Other
brand product names are registered trademarks or trademarks of their respective
holders.
All rights reserved.
*/


#include "BarView.h"

#include <AppFileInfo.h>
#include <Bitmap.h>
#include <Debug.h>
#include <Directory.h>
#include <LocaleRoster.h>
#include <NodeInfo.h>
#include <Roster.h>
#include <Screen.h>
#include <String.h>

#include "icons.h"
#include "BarApp.h"
#include "BarMenuBar.h"
#include "BarWindow.h"
#include "DeskbarMenu.h"
#include "DeskbarUtils.h"
#include "ExpandoMenuBar.h"
#include "FSUtils.h"
#include "InlineScrollView.h"
#include "ResourceSet.h"
#include "StatusView.h"
#include "TeamMenuItem.h"


const int32 kDefaultRecentDocCount = 10;
const int32 kDefaultRecentFolderCount = 10;
const int32 kDefaultRecentAppCount = 10;

const int32 kMenuTrackMargin = 20;

const uint32 kUpdateOrientation = 'UpOr';
const float kSepItemWidth = 5.0f;


class BarViewMessageFilter : public BMessageFilter
{
	public:
		BarViewMessageFilter(TBarView* barView);
		virtual ~BarViewMessageFilter();

		virtual filter_result Filter(BMessage* message, BHandler** target);

	private:
		TBarView* fBarView;
};


BarViewMessageFilter::BarViewMessageFilter(TBarView* barView)
	:
	BMessageFilter(B_ANY_DELIVERY, B_ANY_SOURCE),
	fBarView(barView)
{
}


BarViewMessageFilter::~BarViewMessageFilter()
{
}


filter_result
BarViewMessageFilter::Filter(BMessage* message, BHandler** target)
{
	if (message->what == B_MOUSE_DOWN || message->what == B_MOUSE_MOVED) {
		BPoint where = message->FindPoint("be:view_where");
		uint32 transit = message->FindInt32("be:transit");
		BMessage* dragMessage = NULL;
		if (message->HasMessage("be:drag_message")) {
			dragMessage = new BMessage();
			message->FindMessage("be:drag_message", dragMessage);
		}

		switch (message->what) {
			case B_MOUSE_DOWN:
				fBarView->MouseDown(where);
				break;

			case B_MOUSE_MOVED:
				fBarView->MouseMoved(where, transit, dragMessage);
				break;
		}

		delete dragMessage;
	}

	return B_DISPATCH_MESSAGE;
}


TBarView::TBarView(BRect frame, bool vertical, bool left, bool top,
	int32 state, float)
	:
	BView(frame, "BarView", B_FOLLOW_ALL_SIDES, B_WILL_DRAW),
	fBarApp(static_cast<TBarApp*>(be_app)),
	fInlineScrollView(NULL),
	fBarMenuBar(NULL),
	fExpandoMenuBar(NULL),
	fTrayLocation(1),
	fVertical(vertical),
	fTop(top),
	fLeft(left),
	fState(state),
	fRefsRcvdOnly(true),
	fDragMessage(NULL),
	fCachedTypesList(NULL),
	fMaxRecentDocs(kDefaultRecentDocCount),
	fMaxRecentApps(kDefaultRecentAppCount),
	fLastDragItem(NULL),
	fMouseFilter(NULL)
{
	// determine the initial Be menu size
	BRect menuFrame(frame);
	if (fVertical)
		menuFrame.bottom = menuFrame.top + kMenuBarHeight;
	else
		menuFrame.bottom = menuFrame.top + fBarApp->IconSize() + 4;

	// create and add the Be menu
	fBarMenuBar = new TBarMenuBar(menuFrame, "BarMenuBar", this);
	AddChild(fBarMenuBar);

	// create and add the status tray
	fReplicantTray = new TReplicantTray(this, fVertical);
	fDragRegion = new TDragRegion(this, fReplicantTray);
	fDragRegion->AddChild(fReplicantTray);
	if (fTrayLocation != 0)
		AddChild(fDragRegion);

	// create and add the application menubar
	fExpandoMenuBar = new TExpandoMenuBar(BRect(0, 0, 0, 0),
		"ExpandoMenuBar", this, fVertical);
	fInlineScrollView = new TInlineScrollView(BRect(0, 0, 0, 0),
		fExpandoMenuBar, fVertical ? B_VERTICAL : B_HORIZONTAL);
	AddChild(fInlineScrollView);

	// If mini mode, hide the application menubar
	if (state == kMiniState)
		fInlineScrollView->Hide();
}


TBarView::~TBarView()
{
	delete fDragMessage;
	delete fCachedTypesList;
	delete fBarMenuBar;

	RemoveExpandedItems();
}


void
TBarView::AttachedToWindow()
{
	BView::AttachedToWindow();

	SetViewColor(ui_color(B_MENU_BACKGROUND_COLOR));
	SetFont(be_plain_font);

	fMouseFilter = new BarViewMessageFilter(this);
	Window()->AddCommonFilter(fMouseFilter);

	fTrackingHookData.fTrackingHook = MenuTrackingHook;
	fTrackingHookData.fTarget = BMessenger(this);
	fTrackingHookData.fDragMessage = new BMessage(B_REFS_RECEIVED);
}


void
TBarView::DetachedFromWindow()
{
	Window()->RemoveCommonFilter(fMouseFilter);
	delete fMouseFilter;
	fMouseFilter = NULL;
	delete fTrackingHookData.fDragMessage;
	fTrackingHookData.fDragMessage = NULL;
}


void
TBarView::Draw(BRect)
{
	BRect bounds(Bounds());

	rgb_color hilite = tint_color(ViewColor(), B_DARKEN_1_TINT);

	SetHighColor(hilite);
	if (AcrossTop())
		StrokeLine(bounds.LeftBottom(), bounds.RightBottom());
	else if (AcrossBottom())
		StrokeLine(bounds.LeftTop(), bounds.RightTop());

	if (fVertical && fState == kExpandoState) {
		SetHighColor(hilite);
		BRect frame(fExpandoMenuBar->Frame());
		StrokeLine(BPoint(frame.left, frame.top - 1),
			BPoint(frame.right, frame.top -1));
	}
}


void
TBarView::MessageReceived(BMessage* message)
{
	switch (message->what) {
		case B_LOCALE_CHANGED:
		case kShowHideTime:
		case kShowSeconds:
		case kShowDayOfWeek:
		case kShowTimeZone:
		case kGetClockSettings:
			fReplicantTray->MessageReceived(message);
			break;

		case B_REFS_RECEIVED:
			// received when an item is selected during DnD
			// message is targeted here from Be menu
			HandleDeskbarMenu(message);
			break;

		case B_ARCHIVED_OBJECT:
		{
			// this message has been retargeted to here
			// instead of directly to the replicant tray
			// so that I can follow the common pathway
			// for adding icons to the tray
			int32 id;
			AddItem(new BMessage(*message), B_DESKBAR_TRAY, &id);
			break;
		}

		case kUpdateOrientation:
		{
			_ChangeState(message);
			break;
		}

		default:
			BView::MessageReceived(message);
	}
}


void
TBarView::MouseMoved(BPoint where, uint32 transit, const BMessage* dragMessage)
{
	if (fDragRegion->IsDragging()) {
		fDragRegion->MouseMoved(where, transit, dragMessage);
		return;
	}

	if (transit == B_ENTERED_VIEW && EventMask() == 0)
		SetEventMask(B_POINTER_EVENTS, B_NO_POINTER_HISTORY);

	desk_settings* settings = fBarApp->Settings();
	bool alwaysOnTop = settings->alwaysOnTop;
	bool autoRaise = settings->autoRaise;
	bool autoHide = settings->autoHide;

	if (!autoRaise && !autoHide) {
		if (transit == B_EXITED_VIEW || transit == B_OUTSIDE_VIEW)
			SetEventMask(0);
		return;
	}

	bool isTopMost = Window()->Feel() == B_FLOATING_ALL_WINDOW_FEEL;

	// Auto-Raise
	where = ConvertToScreen(where);
	BRect screenFrame = (BScreen(Window())).Frame();
	if ((where.x == screenFrame.left || where.x == screenFrame.right
			|| where.y == screenFrame.top || where.y == screenFrame.bottom)
		&& Window()->Frame().Contains(where)) {
		// cursor is on a screen edge within the window frame

		if (!alwaysOnTop && autoRaise && !isTopMost)
			RaiseDeskbar(true);

		if (autoHide && IsHidden())
			HideDeskbar(false);

	} else {
		TBarWindow* window = (TBarWindow*)Window();
		if (window->IsShowingMenu())
			return;

		// cursor is not on screen edge
		BRect preventHideArea = Window()->Frame().InsetByCopy(
			-kMaxPreventHidingDist, -kMaxPreventHidingDist);

		if (preventHideArea.Contains(where))
			return;

		// cursor to bar distance above threshold
		if (!alwaysOnTop && autoRaise && isTopMost) {
			RaiseDeskbar(false);
			SetEventMask(0);
		}

		if (autoHide && !IsHidden())
			HideDeskbar(true);
	}
}


void
TBarView::MouseDown(BPoint where)
{
	where = ConvertToScreen(where);

	if (Window()->Frame().Contains(where)) {
		Window()->Activate();

		if ((modifiers() & (B_CONTROL_KEY | B_COMMAND_KEY | B_OPTION_KEY
					| B_SHIFT_KEY)) == (B_CONTROL_KEY | B_COMMAND_KEY)) {
			// The window key was pressed - enter dragging code
			fDragRegion->MouseDown(fDragRegion->DragRegion().LeftTop());
			return;
		}
	} else {
		// hide deskbar if required
		desk_settings* settings = fBarApp->Settings();
		bool alwaysOnTop = settings->alwaysOnTop;
		bool autoRaise = settings->autoRaise;
		bool autoHide = settings->autoHide;
		bool isTopMost = Window()->Feel() == B_FLOATING_ALL_WINDOW_FEEL;

		if (!alwaysOnTop && autoRaise && isTopMost)
			RaiseDeskbar(false);

		if (autoHide && !IsHidden())
			HideDeskbar(true);
	}
}


void
TBarView::PlaceDeskbarMenu()
{
	float height;
	height = fVertical ? kMenuBarHeight : fBarApp->IconSize() + 4;

	BPoint loc(B_ORIGIN);
	float width = sMinimumWindowWidth;

	if (fState == kFullState) {
		fBarMenuBar->RemoveTeamMenu();
		fBarMenuBar->RemoveSeperatorItem();
		loc = Bounds().LeftTop();
	} else if (fState == kExpandoState) {
		fBarMenuBar->RemoveTeamMenu();
		if (fVertical) {
			// shows apps below tray
			fBarMenuBar->RemoveSeperatorItem();
			width += 1;
		} else {
			// shows apps to the right of bemenu
			fBarMenuBar->AddSeparatorItem();
			width = floorf(width) / 2 + kSepItemWidth;
		}
		loc = Bounds().LeftTop();
	} else {
		// mini mode, DeskbarMenu next to team menu
<<<<<<< HEAD
=======
		fBarMenuBar->RemoveSeperatorItem();
>>>>>>> 1a84d6b3
		fBarMenuBar->AddTeamMenu();
	}

	fBarMenuBar->SmartResize(width, height);
	fBarMenuBar->MoveTo(loc);
}


void
TBarView::PlaceTray(bool vertSwap, bool leftSwap)
{
	BPoint statusLoc;
	if (fState == kFullState) {
		fDragRegion->ResizeTo(fBarMenuBar->Frame().Width(), kMenuBarHeight);
		statusLoc.y = fBarMenuBar->Frame().bottom + 1;
		statusLoc.x = 0;
		fDragRegion->MoveTo(statusLoc);

		if (!fReplicantTray->IsHidden())
			fReplicantTray->Hide();

		return;
	}

	if (fReplicantTray->IsHidden())
		fReplicantTray->Show();

	if (fTrayLocation != 0) {
		fReplicantTray->SetMultiRow(fVertical);
		fReplicantTray->RealignReplicants();
		fDragRegion->ResizeToPreferred();

		if (fVertical) {
			statusLoc.y = fBarMenuBar->Frame().bottom + 1;
			statusLoc.x = 0;
			if (fLeft && fVertical)
				fReplicantTray->MoveTo(5, 2);
			else
				fReplicantTray->MoveTo(2, 2);
		} else {
			BRect screenFrame = (BScreen(Window())).Frame();
			statusLoc.x = screenFrame.right - fDragRegion->Bounds().Width();
			statusLoc.y = -1;
		}

		fDragRegion->MoveTo(statusLoc);
	}
}


void
TBarView::PlaceApplicationBar()
{
	BRect screenFrame = (BScreen(Window())).Frame();
	if (fState == kMiniState) {
		if (!fInlineScrollView->IsHidden())
			fInlineScrollView->Hide();
		SizeWindow(screenFrame);
		PositionWindow(screenFrame);
		Window()->UpdateIfNeeded();
		Invalidate();
		return;
	}

	if (fInlineScrollView->IsHidden())
		fInlineScrollView->Show();

	BRect expandoFrame(0, 0, 0, 0);
	if (fVertical) {
		// left or right
		if (fTrayLocation != 0) {
			expandoFrame.top = fDragRegion->Frame().bottom + 1;
			expandoFrame.left = fDragRegion->Frame().left;
		} else {
			expandoFrame.top = fBarMenuBar->Frame().bottom + 1;
			expandoFrame.left = fDragRegion->Frame().left;
		}

		expandoFrame.right = expandoFrame.left + sMinimumWindowWidth;
		if (fState == kFullState)
			expandoFrame.bottom = screenFrame.bottom;
		else
			expandoFrame.bottom = expandoFrame.top + 1;
	} else {
		// top or bottom
		expandoFrame.top = 0;
		expandoFrame.bottom = fBarApp->IconSize() + 4;

		if (fBarMenuBar != NULL)
			expandoFrame.left = fBarMenuBar->Frame().Width() + 1;

		if (fTrayLocation != 0 && fDragRegion != NULL) {
			expandoFrame.right = screenFrame.Width()
				- fDragRegion->Frame().Width() - 1;
		} else
			expandoFrame.right = screenFrame.Width();
	}

	fInlineScrollView->DetachScrollers();
	fInlineScrollView->MoveTo(expandoFrame.LeftTop());
	fInlineScrollView->ResizeTo(expandoFrame.Width(), fVertical
		? screenFrame.bottom - expandoFrame.top
		: expandoFrame.Height());
	fExpandoMenuBar->MoveTo(0, 0);
	fExpandoMenuBar->ResizeTo(expandoFrame.Width(), expandoFrame.Height());

	if (!fVertical) {
		// Set the max item width based on icon size
		fExpandoMenuBar->SetMaxItemWidth();
	}

	fExpandoMenuBar->BuildItems();
	if (fVertical)
		ExpandItems();

	SizeWindow(screenFrame);
	PositionWindow(screenFrame);
	fExpandoMenuBar->DoLayout();
		// force menu to resize
	CheckForScrolling();
	Window()->UpdateIfNeeded();
	Invalidate();
}


void
TBarView::GetPreferredWindowSize(BRect screenFrame, float* width, float* height)
{
	float windowHeight = 0;
	float windowWidth = sMinimumWindowWidth;
	bool setToHiddenSize = fBarApp->Settings()->autoHide && IsHidden()
		&& !fDragRegion->IsDragging();

	if (setToHiddenSize) {
		windowHeight = kHiddenDimension;

		if (fState == kExpandoState && !fVertical) {
			// top or bottom, full
			fExpandoMenuBar->CheckItemSizes(0);
			windowWidth = screenFrame.Width();
		} else
			windowWidth = kHiddenDimension;
	} else {
		if (fState == kFullState) {
			windowHeight = screenFrame.bottom;
			windowWidth = fBarMenuBar->Frame().Width();
		} else if (fState == kExpandoState) {
			if (fVertical) {
				// top left or right
				if (fTrayLocation != 0)
					windowHeight = fDragRegion->Frame().bottom + 1;
				else
					windowHeight = fBarMenuBar->Frame().bottom + 1;

				windowHeight += fExpandoMenuBar->Bounds().Height();
			} else {
				// top or bottom, full
				fExpandoMenuBar->CheckItemSizes(0);
				windowHeight = fBarApp->IconSize() + 4;
				windowWidth = screenFrame.Width();
			}
		} else {
			// four corners
			if (fTrayLocation != 0)
				windowHeight = fDragRegion->Frame().bottom;
			else
				windowHeight = fBarMenuBar->Frame().bottom;
		}
	}

	*width = windowWidth;
	*height = windowHeight;
}


void
TBarView::SizeWindow(BRect screenFrame)
{
	float windowWidth, windowHeight;
	GetPreferredWindowSize(screenFrame, &windowWidth, &windowHeight);
	Window()->ResizeTo(windowWidth, windowHeight);
}


void
TBarView::PositionWindow(BRect screenFrame)
{
	float windowWidth, windowHeight;
	GetPreferredWindowSize(screenFrame, &windowWidth, &windowHeight);

	BPoint moveLoc(0, 0);
	// right, expanded
	if (!fLeft && fVertical) {
		if (fState == kFullState)
			moveLoc.x = screenFrame.right - fBarMenuBar->Frame().Width();
		else
			moveLoc.x = screenFrame.right - windowWidth;
	}

	// bottom, full or corners
	if (!fTop)
		moveLoc.y = screenFrame.bottom - windowHeight;

	Window()->MoveTo(moveLoc);
}


void
TBarView::CheckForScrolling()
{
	if (fInlineScrollView != NULL && fExpandoMenuBar != NULL) {
		if (fExpandoMenuBar->CheckForSizeOverrun())
			fInlineScrollView->AttachScrollers();
		else
			fInlineScrollView->DetachScrollers();
	}
}


void
TBarView::SaveSettings()
{
	desk_settings* settings = fBarApp->Settings();

	settings->vertical = fVertical;
	settings->left = fLeft;
	settings->top = fTop;
	settings->state = fState;
	settings->width = 0;

	fReplicantTray->SaveTimeSettings();
}


void
TBarView::UpdatePlacement()
{
	ChangeState(fState, fVertical, fLeft, fTop);
}


void
TBarView::ChangeState(int32 state, bool vertical, bool left, bool top,
	bool async)
{
<<<<<<< HEAD
	bool vertSwap = (fVertical != vertical);
	bool leftSwap = (fLeft != left);
	bool stateChanged = (fState != state);

	fState = state;
	fVertical = vertical;
	fLeft = left;
	fTop = top;

	// Send a message to the preferences window to let it know to enable
	// or disable preference items
	if (stateChanged || vertSwap)
		be_app->PostMessage(kStateChanged);

	BRect screenFrame = (BScreen(Window())).Frame();

	PlaceDeskbarMenu();
	PlaceTray(vertSwap, leftSwap, screenFrame);

	// Keep track of which apps are expanded
	SaveExpandedItems();

	PlaceApplicationBar(screenFrame);
	SizeWindow(screenFrame);
	PositionWindow(screenFrame);
	Window()->UpdateIfNeeded();

	// Re-expand apps
	ExpandItems();
	Invalidate();
=======
	BMessage message(kUpdateOrientation);
	message.AddInt32("state", state);
	message.AddBool("vertical", vertical);
	message.AddBool("left", left);
	message.AddBool("top", top);

	if (async)
		BMessenger(this).SendMessage(&message);
	else
		_ChangeState(&message);
>>>>>>> 1a84d6b3
}


void
TBarView::SaveExpandedItems()
{
	if (fExpandoMenuBar == NULL)
		return;

	// Get a list of the signatures of expanded apps. Can't use
	// team_id because there can be more than one team per application
	int32 count = fExpandoMenuBar->CountItems();
	for (int32 i = 0; i < count; i++) {
		TTeamMenuItem* teamItem
			= dynamic_cast<TTeamMenuItem*>(fExpandoMenuBar->ItemAt(i));

		if (teamItem != NULL && teamItem->IsExpanded())
			AddExpandedItem(teamItem->Signature());
	}
}


void
TBarView::RemoveExpandedItems()
{
	while (!fExpandedItems.IsEmpty())
		delete static_cast<BString*>(fExpandedItems.RemoveItem((int32)0));
	fExpandedItems.MakeEmpty();
}


void
TBarView::ExpandItems()
{
	if (fExpandoMenuBar == NULL || !fVertical || fState != kExpandoState
		|| !fBarApp->Settings()->superExpando
		|| fExpandedItems.CountItems() <= 0) {
		return;
	}

	// Start at the 'bottom' of the list working up.
	// Prevents being thrown off by expanding items.
	for (int32 i = fExpandoMenuBar->CountItems() - 1; i >= 0; i--) {
		TTeamMenuItem* teamItem
			= dynamic_cast<TTeamMenuItem*>(fExpandoMenuBar->ItemAt(i));

		if (teamItem != NULL) {
			// Start at the 'bottom' of the fExpandedItems list working up
			// matching the order of the fExpandoMenuBar list in the outer loop.
			for (int32 j = fExpandedItems.CountItems() - 1; j >= 0; j--) {
				BString* itemSig =
					static_cast<BString*>(fExpandedItems.ItemAt(j));

				if (itemSig->Compare(teamItem->Signature()) == 0) {
					// Found it, expand the item and delete signature from
					// the list so that we don't consider it for later items.
					teamItem->ToggleExpandState(false);
					fExpandedItems.RemoveItem(j);
					delete itemSig;
					break;
				}
			}
		}
	}

	// Clean up the expanded items list
	RemoveExpandedItems();
}


void
TBarView::_ChangeState(BMessage* message)
{
	int32 state = message->FindInt32("state");
	bool vertical = message->FindBool("vertical");
	bool left = message->FindBool("left");
	bool top = message->FindBool("top");

	bool vertSwap = (fVertical != vertical);
	bool leftSwap = (fLeft != left);
	bool stateChanged = (fState != state);

	fState = state;
	fVertical = vertical;
	fLeft = left;
	fTop = top;

	SaveExpandedItems();

	if (stateChanged || vertSwap) {
		be_app->PostMessage(kStateChanged);
			// Send a message to the preferences window to let it know to
			// enable or disable preference items.

		// If switching to expando state, rebuild expando menu bar.
		if (fState == kExpandoState) {
			if (fInlineScrollView != NULL) {
				fInlineScrollView->DetachScrollers();
				fInlineScrollView->RemoveSelf();
				delete fInlineScrollView;
				fInlineScrollView = NULL;
			}
			if (fExpandoMenuBar != NULL) {
				delete fExpandoMenuBar;
				fExpandoMenuBar = NULL;
			}

			fExpandoMenuBar = new TExpandoMenuBar(BRect(0, 0, 0, 0),
				"ExpandoMenuBar", this, fVertical);
			fInlineScrollView = new TInlineScrollView(BRect(0, 0, 0, 0),
				fExpandoMenuBar, fVertical ? B_VERTICAL : B_HORIZONTAL);
			AddChild(fInlineScrollView);
		}
	}

	PlaceDeskbarMenu();
	PlaceTray(vertSwap, leftSwap);
	PlaceApplicationBar();
}


void
TBarView::AddExpandedItem(const char* signature)
{
	bool shouldAdd = true;

	for (int32 i = 0; i < fExpandedItems.CountItems(); i++) {
		BString *itemSig = static_cast<BString*>(fExpandedItems.ItemAt(i));
		if (itemSig->Compare(signature) == 0) {
			// already in the list, don't add the signature
			shouldAdd = false;
			break;
		}
	}

	if (shouldAdd)
		fExpandedItems.AddItem(static_cast<void*>(new BString(signature)));
}


void
TBarView::RaiseDeskbar(bool raise)
{
	if (raise)
		Window()->SetFeel(B_FLOATING_ALL_WINDOW_FEEL);
	else
		Window()->SetFeel(B_NORMAL_WINDOW_FEEL);
}


void
TBarView::HideDeskbar(bool hide)
{
	BRect screenFrame = (BScreen(Window())).Frame();

	if (hide) {
		Hide();
		PositionWindow(screenFrame);
		SizeWindow(screenFrame);
	} else {
		Show();
		SizeWindow(screenFrame);
		PositionWindow(screenFrame);
	}
}


//	#pragma mark - Drag and Drop


void
TBarView::CacheDragData(const BMessage* incoming)
{
	if (!incoming)
		return;

	if (Dragging() && SpringLoadedFolderCompareMessages(incoming, fDragMessage))
		return;

	// disposes then fills cached drag message and
	// mimetypes list
	SpringLoadedFolderCacheDragData(incoming, &fDragMessage, &fCachedTypesList);
}


static void
init_tracking_hook(BMenuItem* item,
	bool (*hookFunction)(BMenu*, void*), void* state)
{
	if (!item)
		return;

	BMenu* windowMenu = item->Submenu();
	if (windowMenu) {
		// have a menu, set the tracking hook
		windowMenu->SetTrackingHook(hookFunction, state);
	}
}


status_t
TBarView::DragStart()
{
	if (!Dragging())
		return B_OK;

	BPoint loc;
	uint32 buttons;
	GetMouse(&loc, &buttons);

	if (fExpandoMenuBar && fExpandoMenuBar->Frame().Contains(loc)) {
		ConvertToScreen(&loc);
		BPoint expandoLocation = fExpandoMenuBar->ConvertFromScreen(loc);
		TTeamMenuItem* item = fExpandoMenuBar->TeamItemAtPoint(expandoLocation);

		if (fLastDragItem)
			init_tracking_hook(fLastDragItem, NULL, NULL);

		if (item != NULL) {
			if (item == fLastDragItem)
				return B_OK;

			fLastDragItem = item;
		}
	}

	return B_OK;
}


bool
TBarView::MenuTrackingHook(BMenu* menu, void* castToThis)
{
	// return true if the menu should go away
	TrackingHookData* data = static_cast<TrackingHookData*>(castToThis);
	if (!data)
		return false;

	TBarView* barview = dynamic_cast<TBarView*>(data->fTarget.Target(NULL));
	if (!barview || !menu->LockLooper())
		return false;

	uint32 buttons;
	BPoint location;
	menu->GetMouse(&location, &buttons);

	bool endMenu = true;
	BRect frame(menu->Bounds());
	frame.InsetBy(-kMenuTrackMargin, -kMenuTrackMargin);

	if (frame.Contains(location)) {
		// if current loc is still in the menu
		// keep tracking
		endMenu = false;
	} else {
		// see if the mouse is in the team/deskbar menu item
		menu->ConvertToScreen(&location);
		if (barview->LockLooper()) {
			TExpandoMenuBar* expando = barview->ExpandoMenuBar();
			TDeskbarMenu* bemenu
				= (dynamic_cast<TBarWindow*>(barview->Window()))->DeskbarMenu();

			if (bemenu && bemenu->LockLooper()) {
				bemenu->ConvertFromScreen(&location);
				if (bemenu->Frame().Contains(location))
					endMenu = false;

				bemenu->UnlockLooper();
			}

			if (endMenu && expando) {
				expando->ConvertFromScreen(&location);
				BMenuItem* item = expando->TeamItemAtPoint(location);
				if (item)
					endMenu = false;
			}
			barview->UnlockLooper();
		}
	}

	menu->UnlockLooper();
	return endMenu;
}


// used by WindowMenu and TeamMenu to
// set the tracking hook for dragging
TrackingHookData*
TBarView::GetTrackingHookData()
{
	// all tracking hook data is
	// preset in AttachedToWindow
	// data should never change
	return &fTrackingHookData;
}


void
TBarView::DragStop(bool full)
{
	if (!Dragging())
		return;

	if (fExpandoMenuBar != NULL) {
		if (fLastDragItem != NULL) {
			init_tracking_hook(fLastDragItem, NULL, NULL);
			fLastDragItem = NULL;
		}
	}

	if (full) {
		delete fDragMessage;
		fDragMessage = NULL;

		delete fCachedTypesList;
		fCachedTypesList = NULL;
	}
}


bool
TBarView::AppCanHandleTypes(const char* signature)
{
	// used for filtering apps/teams in the ExpandoMenuBar and TeamMenu

	if (modifiers() & B_CONTROL_KEY) {
		// control key forces acceptance, just like drag&drop on icons
		return true;
	}

	if (!signature || strlen(signature) == 0
		|| !fCachedTypesList || fCachedTypesList->CountItems() == 0)
		return false;

	if (strcmp(signature, kTrackerSignature) == 0) {
		// tracker should support all types
		// and should pass them on to the appropriate application
		return true;
	}

	entry_ref hintref;
	BMimeType appmime(signature);
	if (appmime.GetAppHint(&hintref) != B_OK)
		return false;

	// an app was found, now see if it supports any of
	// the refs in the message
	BFile file(&hintref, O_RDONLY);
	BAppFileInfo fileinfo(&file);

	// scan the cached mimetype list and see if this app
	// supports anything in the list
	// only one item needs to match in the list of refs

	int32 count = fCachedTypesList->CountItems();
	for (int32 i = 0 ; i < count ; i++) {
		if (fileinfo.IsSupportedType(fCachedTypesList->ItemAt(i)->String()))
			return true;
	}

	return false;
}


void
TBarView::SetDragOverride(bool on)
{
	fRefsRcvdOnly = on;
}


bool
TBarView::DragOverride()
{
	return fRefsRcvdOnly;
}


status_t
TBarView::SendDragMessage(const char* signature, entry_ref* ref)
{
	status_t err = B_ERROR;
	if (fDragMessage) {
		if (fRefsRcvdOnly) {
			// current message sent to apps is only B_REFS_RECEIVED
			fDragMessage->what = B_REFS_RECEIVED;
		}

		BRoster roster;
		if (signature && strlen(signature) > 0 && roster.IsRunning(signature)) {
			BMessenger mess(signature);
			// drag message is still owned by DB, copy is sent
			// can toss it after send
			err = mess.SendMessage(fDragMessage);
		} else if (ref) {
			FSLaunchItem((const entry_ref*)ref, (const BMessage*)fDragMessage,
				true, true);
		} else if (signature && strlen(signature) > 0) {
			roster.Launch(signature, fDragMessage);
		}
	}
	return err;
}


bool
TBarView::InvokeItem(const char* signature)
{
	// sent from TeamMenuItem
	if (Dragging() && AppCanHandleTypes(signature)) {
		SendDragMessage(signature);
		// invoking okay to toss memory
		DragStop(true);
		return true;
	}

	return false;
}


void
TBarView::HandleDeskbarMenu(BMessage* messagewithdestination)
{
	if (!Dragging())
		return;

	// in mini-mode
	if (fVertical && fState != kExpandoState) {
		// if drop is in the team menu, bail
		if (fBarMenuBar->CountItems() >= 2) {
			uint32 buttons;
			BPoint location;
			GetMouse(&location, &buttons);
			if (fBarMenuBar->ItemAt(1)->Frame().Contains(location))
				return;
		}
	}

	if (messagewithdestination) {
		entry_ref ref;
		if (messagewithdestination->FindRef("refs", &ref) == B_OK) {
			BEntry entry(&ref, true);
			if (entry.IsDirectory()) {
				// if the ref received (should only be 1) is a directory
				// then add the drag refs to the directory
				AddRefsToDeskbarMenu(DragMessage(), &ref);
			} else
				SendDragMessage(NULL, &ref);
		}
	} else {
		// adds drag refs to top level in deskbar menu
		AddRefsToDeskbarMenu(DragMessage(), NULL);
	}

	// clean up drag message and types list
	DragStop(true);
}


//	#pragma mark - Add-ons


// shelf is ignored for now,
// it exists in anticipation of having other 'shelves' for
// storing items

status_t
TBarView::ItemInfo(int32 id, const char** name, DeskbarShelf* shelf)
{
	*shelf = B_DESKBAR_TRAY;
	return fReplicantTray->ItemInfo(id, name);
}


status_t
TBarView::ItemInfo(const char* name, int32* id, DeskbarShelf* shelf)
{
	*shelf = B_DESKBAR_TRAY;
	return fReplicantTray->ItemInfo(name, id);
}


bool
TBarView::ItemExists(int32 id, DeskbarShelf)
{
	return fReplicantTray->IconExists(id);
}


bool
TBarView::ItemExists(const char* name, DeskbarShelf)
{
	return fReplicantTray->IconExists(name);
}


int32
TBarView::CountItems(DeskbarShelf)
{
	return fReplicantTray->IconCount();
}


status_t
TBarView::AddItem(BMessage* item, DeskbarShelf, int32* id)
{
	return fReplicantTray->AddIcon(item, id);
}


status_t
TBarView::AddItem(BEntry* entry, DeskbarShelf, int32* id)
{
	return fReplicantTray->LoadAddOn(entry, id);
}


void
TBarView::RemoveItem(int32 id)
{
	fReplicantTray->RemoveIcon(id);
}


void
TBarView::RemoveItem(const char* name, DeskbarShelf)
{
	fReplicantTray->RemoveIcon(name);
}


BRect
TBarView::OffsetIconFrame(BRect rect) const
{
	BRect frame(Frame());

	frame.left += fDragRegion->Frame().left + fReplicantTray->Frame().left
		+ rect.left;
	frame.top += fDragRegion->Frame().top + fReplicantTray->Frame().top
		+ rect.top;

	frame.right = frame.left + rect.Width();
	frame.bottom = frame.top + rect.Height();

	return frame;
}


BRect
TBarView::IconFrame(int32 id) const
{
	return OffsetIconFrame(fReplicantTray->IconFrame(id));
}


BRect
TBarView::IconFrame(const char* name) const
{
	return OffsetIconFrame(fReplicantTray->IconFrame(name));
}<|MERGE_RESOLUTION|>--- conflicted
+++ resolved
@@ -399,10 +399,7 @@
 		loc = Bounds().LeftTop();
 	} else {
 		// mini mode, DeskbarMenu next to team menu
-<<<<<<< HEAD
-=======
 		fBarMenuBar->RemoveSeperatorItem();
->>>>>>> 1a84d6b3
 		fBarMenuBar->AddTeamMenu();
 	}
 
@@ -648,38 +645,6 @@
 TBarView::ChangeState(int32 state, bool vertical, bool left, bool top,
 	bool async)
 {
-<<<<<<< HEAD
-	bool vertSwap = (fVertical != vertical);
-	bool leftSwap = (fLeft != left);
-	bool stateChanged = (fState != state);
-
-	fState = state;
-	fVertical = vertical;
-	fLeft = left;
-	fTop = top;
-
-	// Send a message to the preferences window to let it know to enable
-	// or disable preference items
-	if (stateChanged || vertSwap)
-		be_app->PostMessage(kStateChanged);
-
-	BRect screenFrame = (BScreen(Window())).Frame();
-
-	PlaceDeskbarMenu();
-	PlaceTray(vertSwap, leftSwap, screenFrame);
-
-	// Keep track of which apps are expanded
-	SaveExpandedItems();
-
-	PlaceApplicationBar(screenFrame);
-	SizeWindow(screenFrame);
-	PositionWindow(screenFrame);
-	Window()->UpdateIfNeeded();
-
-	// Re-expand apps
-	ExpandItems();
-	Invalidate();
-=======
 	BMessage message(kUpdateOrientation);
 	message.AddInt32("state", state);
 	message.AddBool("vertical", vertical);
@@ -690,7 +655,6 @@
 		BMessenger(this).SendMessage(&message);
 	else
 		_ChangeState(&message);
->>>>>>> 1a84d6b3
 }
 
 
