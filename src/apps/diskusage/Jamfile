SubDir HAIKU_TOP src apps diskusage ;

UsePrivateHeaders mount shared tracker storage ;
SubDirHdrs $(HAIKU_TOP) src kits tracker ;

Application DiskUsage :
	App.cpp
	ControlsView.cpp
	DiskUsage.cpp
	InfoWindow.cpp
	MainWindow.cpp
	PieView.cpp
	Scanner.cpp
	Snapshot.cpp
	StatusView.cpp
	VolumeView.cpp
<<<<<<< HEAD
	: be localestub $(TARGET_LIBSTDC++)
=======
	: be libshared.a $(HAIKU_LOCALE_LIBS) $(TARGET_LIBSTDC++)
>>>>>>> 426f721b
	: DiskUsage.rdef
;

DoCatalogs DiskUsage :
	x-vnd.Haiku-DiskUsage
	:
	MainWindow.cpp
	InfoWindow.cpp
	PieView.cpp
	Scanner.cpp
	StatusView.cpp
	VolumeView.cpp
;
<|MERGE_RESOLUTION|>--- conflicted
+++ resolved
@@ -14,11 +14,7 @@
 	Snapshot.cpp
 	StatusView.cpp
 	VolumeView.cpp
-<<<<<<< HEAD
-	: be localestub $(TARGET_LIBSTDC++)
-=======
-	: be libshared.a $(HAIKU_LOCALE_LIBS) $(TARGET_LIBSTDC++)
->>>>>>> 426f721b
+	: be libshared.a localestub $(TARGET_LIBSTDC++)
 	: DiskUsage.rdef
 ;
 
