--- conflicted
+++ resolved
@@ -1175,11 +1175,8 @@
 
 
 static void
-<<<<<<< HEAD
-hda_codec_check_sense(hda_codec* codec, bool disable)
-{
-	hda_audio_group* audioGroup = codec->audio_groups[0];
-
+hda_audio_group_check_sense(hda_audio_group* audioGroup, bool disable)
+{
 	for (uint32 i = 0; i < audioGroup->widget_count; i++) {
 		hda_widget& widget = audioGroup->widgets[i];
 
@@ -1234,67 +1231,8 @@
 		codec->unsol_response_read %= MAX_CODEC_UNSOL_RESPONSES;
 
 		bool disable = response & 1;
-		hda_codec_check_sense(codec, disable);
-=======
-hda_audio_group_check_sense(hda_audio_group* audioGroup, bool disable)
-{
-	for (uint32 i = 0; i < audioGroup->widget_count; i++) {
-		hda_widget& widget = audioGroup->widgets[i];
-
-		if (widget.type != WT_PIN_COMPLEX
-			|| !PIN_CAP_IS_OUTPUT(widget.d.pin.capabilities)
-			|| CONF_DEFAULT_DEVICE(widget.d.pin.config)
-				!= PIN_DEV_HEAD_PHONE_OUT)
-			continue;
-
-		corb_t verb = MAKE_VERB(audioGroup->codec->addr, widget.node_id,
-			VID_GET_PINSENSE, 0);
-		uint32 response;
-		hda_send_verbs(audioGroup->codec, &verb, &response, 1);
-		disable = response & PIN_SENSE_PRESENCE_DETECT;
-		TRACE("hda: sensed pin widget %ld, %d\n", widget.node_id, disable);
-
-		uint32 ctrl = hda_widget_prepare_pin_ctrl(audioGroup, &widget,
-				true);
-		verb = MAKE_VERB(audioGroup->codec->addr, widget.node_id,
-			VID_SET_PIN_WIDGET_CONTROL, disable ? ctrl : 0);
-		hda_send_verbs(audioGroup->codec, &verb, NULL, 1);
-		break;
-	}
-
-	for (uint32 i = 0; i < audioGroup->widget_count; i++) {
-		hda_widget& widget = audioGroup->widgets[i];
-
-		if (widget.type != WT_PIN_COMPLEX
-			|| !PIN_CAP_IS_OUTPUT(widget.d.pin.capabilities))
-			continue;
-
-		int device = CONF_DEFAULT_DEVICE(widget.d.pin.config);
-		if (device != PIN_DEV_AUX
-			&& device != PIN_DEV_SPEAKER
-			&& device != PIN_DEV_LINE_OUT)
-			continue;
-
-		uint32 ctrl = hda_widget_prepare_pin_ctrl(audioGroup, &widget,
-				true);
-		corb_t verb = MAKE_VERB(audioGroup->codec->addr, widget.node_id,
-			VID_SET_PIN_WIDGET_CONTROL, disable ? 0 : ctrl);
-		hda_send_verbs(audioGroup->codec, &verb, NULL, 1);
-	}
-}
-
-
-static status_t
-hda_codec_switch_handler(hda_codec* codec)
-{
-	while (acquire_sem(codec->unsol_response_sem) == B_OK) {
-		uint32 response = codec->unsol_responses[codec->unsol_response_read++];
-		codec->unsol_response_read %= MAX_CODEC_UNSOL_RESPONSES;
-
-		bool disable = response & 1;
 		hda_audio_group* audioGroup = codec->audio_groups[0];
 		hda_audio_group_check_sense(audioGroup, disable);
->>>>>>> 6c7caf44
 	}
 	return B_OK;
 }
@@ -1589,8 +1527,6 @@
 		}
 	}
 
-	hda_codec_check_sense(codec, false);
-
 	codec->unsol_response_thread = spawn_kernel_thread(
 		(status_t(*)(void*))hda_codec_switch_handler,
 		"hda_codec_unsol_thread", B_LOW_PRIORITY, codec);
