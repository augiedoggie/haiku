--- conflicted
+++ resolved
@@ -442,13 +442,9 @@
 	// Iterate over add-on directories, and add their files to the list view
 
 	directory_which which[] = {
-<<<<<<< HEAD
 		B_USER_NONPACKAGED_ADDONS_DIRECTORY,
 		B_USER_ADDONS_DIRECTORY,
 		B_COMMON_NONPACKAGED_ADDONS_DIRECTORY,
-=======
-		B_USER_ADDONS_DIRECTORY,
->>>>>>> 1a84d6b3
 		B_COMMON_ADDONS_DIRECTORY,
 		B_SYSTEM_ADDONS_DIRECTORY,
 	};
