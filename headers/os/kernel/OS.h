--- conflicted
+++ resolved
@@ -420,235 +420,6 @@
 
 /* System information */
 
-<<<<<<< HEAD
-#if __INTEL__
-#	define B_MAX_CPU_COUNT	8
-#elif __x86_64__
-#	define B_MAX_CPU_COUNT	8
-#elif __POWERPC__
-#	define B_MAX_CPU_COUNT	8
-#elif __M68K__
-#	define B_MAX_CPU_COUNT	1
-#elif __ARM__ || __ARMEL__ || __ARMEB__
-#	define B_MAX_CPU_COUNT	1
-#elif __MIPSEL__
-#	define B_MAX_CPU_COUNT	1
-#else
-#	warning Unknown cpu
-#	define B_MAX_CPU_COUNT	1
-#endif
-
-typedef enum cpu_types {
-	/* TODO: add latest models */
-
-	/* Motorola/IBM */
-	B_CPU_PPC_UNKNOWN					= 0,
-	B_CPU_PPC_601						= 1,
-	B_CPU_PPC_602						= 7,
-	B_CPU_PPC_603						= 2,
-	B_CPU_PPC_603e						= 3,
-	B_CPU_PPC_603ev						= 8,
-	B_CPU_PPC_604						= 4,
-	B_CPU_PPC_604e						= 5,
-	B_CPU_PPC_604ev						= 9,
-	B_CPU_PPC_620						= 10,
-	B_CPU_PPC_750   					= 6,
-	B_CPU_PPC_686						= 13,
-	B_CPU_PPC_860						= 25,
-	B_CPU_PPC_7400						= 26,
-	B_CPU_PPC_7410						= 27,
-	B_CPU_PPC_7447A						= 28,
-	B_CPU_PPC_7448						= 29,
-	B_CPU_PPC_7450						= 30,
-	B_CPU_PPC_7455						= 31,
-	B_CPU_PPC_7457						= 32,
-	B_CPU_PPC_8240						= 33,
-	B_CPU_PPC_8245						= 34,
-
-	B_CPU_PPC_IBM_401A1					= 35,
-	B_CPU_PPC_IBM_401B2					= 36,
-	B_CPU_PPC_IBM_401C2					= 37,
-	B_CPU_PPC_IBM_401D2					= 38,
-	B_CPU_PPC_IBM_401E2					= 39,
-	B_CPU_PPC_IBM_401F2					= 40,
-	B_CPU_PPC_IBM_401G2					= 41,
-	B_CPU_PPC_IBM_403					= 42,
-	B_CPU_PPC_IBM_405GP					= 43,
-	B_CPU_PPC_IBM_405L					= 44,
-	B_CPU_PPC_IBM_750FX					= 45,
-	B_CPU_PPC_IBM_POWER3				= 46,
-
-	/* Intel */
-
-	/* Updated according to Intel(R) Processor Identification and
-	 * the  CPUID instruction (Table 4)
-	 * AP-485 Intel - 24161832.pdf
-	 */
-	B_CPU_INTEL_x86						= 0x1000,
-	B_CPU_INTEL_PENTIUM					= 0x1051,
-	B_CPU_INTEL_PENTIUM75,
-	B_CPU_INTEL_PENTIUM_486_OVERDRIVE,
-	B_CPU_INTEL_PENTIUM_MMX,
-	B_CPU_INTEL_PENTIUM_MMX_MODEL_4		= B_CPU_INTEL_PENTIUM_MMX,
-	B_CPU_INTEL_PENTIUM_MMX_MODEL_8		= 0x1058,
-	B_CPU_INTEL_PENTIUM75_486_OVERDRIVE,
-	B_CPU_INTEL_PENTIUM_PRO				= 0x1061,
-	B_CPU_INTEL_PENTIUM_II				= 0x1063,
-	B_CPU_INTEL_PENTIUM_II_MODEL_3		= 0x1063,
-	B_CPU_INTEL_PENTIUM_II_MODEL_5		= 0x1065,
-	B_CPU_INTEL_CELERON					= 0x1066,
-	B_CPU_INTEL_CELERON_MODEL_22		= 0x11066,
-	B_CPU_INTEL_PENTIUM_III				= 0x1067,
-	B_CPU_INTEL_PENTIUM_III_MODEL_8		= 0x1068,
-	B_CPU_INTEL_PENTIUM_M				= 0x1069,
-	B_CPU_INTEL_PENTIUM_III_XEON		= 0x106a,
-	B_CPU_INTEL_PENTIUM_III_MODEL_11 	= 0x106b,
-	B_CPU_INTEL_ATOM					= 0x1106c,
-	B_CPU_INTEL_PENTIUM_M_MODEL_13		= 0x106d, /* Dothan */
-	B_CPU_INTEL_PENTIUM_CORE,
-	B_CPU_INTEL_PENTIUM_CORE_2,
-	B_CPU_INTEL_PENTIUM_CORE_2_45_NM	= 0x11067, /* Core 2 on 45 nm
-	                                                   (Core 2 Extreme,
-	                                                   Xeon model 23 or
-	                                                   Core 2 Duo/Quad) */
-	B_CPU_INTEL_PENTIUM_CORE_I5_M430	= 0x21065, /* Core i5 M 430 @ 2.27 */
-	B_CPU_INTEL_PENTIUM_CORE_I7			= 0x1106a, /* Core i7 920 @ 2.6(6) */
-	B_CPU_INTEL_PENTIUM_CORE_I7_Q720	= 0x1106e, /* Core i7 Q720 @ 1.6 */
-	B_CPU_INTEL_PENTIUM_IV				= 0x10f0,
-	B_CPU_INTEL_PENTIUM_IV_MODEL_1,
-	B_CPU_INTEL_PENTIUM_IV_MODEL_2,
-	B_CPU_INTEL_PENTIUM_IV_MODEL_3,
-	B_CPU_INTEL_PENTIUM_IV_MODEL_4,
-
-	/* AMD */
-
-	// AMD Processor Recognition Application Note
-	B_CPU_AMD_x86						= 0x1100,
-
-	// Family 5h
-	B_CPU_AMD_K5_MODEL_0				= 0x1150,
-	B_CPU_AMD_K5_MODEL_1				= 0x1151,
-	B_CPU_AMD_K5_MODEL_2				= 0x1152,
-	B_CPU_AMD_K5_MODEL_3				= 0x1153,
-	B_CPU_AMD_K6_MODEL_6				= 0x1156,
-	B_CPU_AMD_K6_MODEL_7				= 0x1157,
-	B_CPU_AMD_K6_MODEL_8				= 0x1158,
-	B_CPU_AMD_K6_2						= 0x1158,
-	B_CPU_AMD_K6_MODEL_9				= 0x1159,
-	B_CPU_AMD_K6_III					= 0x1159,
-	B_CPU_AMD_K6_III_MODEL_13			= 0x115d,
-
-	B_CPU_AMD_GEODE_LX					= 0x115a,
-
-	// Family 6h
-	B_CPU_AMD_ATHLON_MODEL_1			= 0x1161,
-	B_CPU_AMD_ATHLON_MODEL_2			= 0x1162,
-
-	B_CPU_AMD_DURON 					= 0x1163,
-
-	B_CPU_AMD_ATHLON_THUNDERBIRD		= 0x1164,
-	B_CPU_AMD_ATHLON_XP_MODEL_6			= 0x1166,
-	B_CPU_AMD_ATHLON_XP_MODEL_7			= 0x1167,
-	B_CPU_AMD_ATHLON_XP_MODEL_8			= 0x1168,
-	B_CPU_AMD_ATHLON_XP_MODEL_10		= 0x116a, /* Barton */
-
-	// Family fh
-	B_CPU_AMD_ATHLON_64_MODEL_3			= 0x11f3,
-	B_CPU_AMD_ATHLON_64_MODEL_4			= 0x11f4,
-	B_CPU_AMD_ATHLON_64_MODEL_7			= 0x11f7,
-	B_CPU_AMD_ATHLON_64_MODEL_8			= 0x11f8,
-	B_CPU_AMD_ATHLON_64_MODEL_11		= 0x11fb,
-	B_CPU_AMD_ATHLON_64_MODEL_12		= 0x11fc,
-	B_CPU_AMD_ATHLON_64_MODEL_14		= 0x11fe,
-	B_CPU_AMD_ATHLON_64_MODEL_15		= 0x11ff,
-	B_CPU_AMD_ATHLON_64_MODEL_20		= 0x111f4,
-	B_CPU_AMD_ATHLON_64_MODEL_23		= 0x111f7,
-	B_CPU_AMD_ATHLON_64_MODEL_24		= 0x111f8,
-	B_CPU_AMD_ATHLON_64_MODEL_27		= 0x111fb,
-
-	// Athlon 64's below here could be really
-	// Sempron 64's... however i've yet to find
-	// proof online
-	B_CPU_AMD_ATHLON_64_MODEL_31		= 0x111ff,
-	B_CPU_AMD_ATHLON_64_MODEL_35		= 0x211f3,
-	B_CPU_AMD_ATHLON_64_MODEL_43		= 0x211fb,
-	B_CPU_AMD_ATHLON_64_MODEL_47		= 0x211ff,
-	B_CPU_AMD_ATHLON_64_MODEL_63		= 0x311ff,
-	B_CPU_AMD_ATHLON_64_MODEL_79		= 0x411ff,
-	B_CPU_AMD_ATHLON_64_MODEL_95		= 0x511ff,
-
-	B_CPU_AMD_SEMPRON_64_MODEL_28		= 0x111fc,
-	B_CPU_AMD_SEMPRON_64_MODEL_44		= 0x211fc,
-	B_CPU_AMD_SEMPRON_64_MODEL_127		= 0x711ff,
-
-	B_CPU_AMD_OPTERON_MODEL_5			= 0x11f5,
-	B_CPU_AMD_OPTERON_MODEL_21			= 0x111f5,
-	B_CPU_AMD_OPTERON_MODEL_33			= 0x211f1,
-	B_CPU_AMD_OPTERON_MODEL_37			= 0x211f5,
-	B_CPU_AMD_OPTERON_MODEL_39			= 0x211f7,
-
-	B_CPU_AMD_TURION_64_MODEL_36		= 0x211f4,
-	B_CPU_AMD_TURION_64_MODEL_76		= 0x411fc,
-	B_CPU_AMD_TURION_64_MODEL_104		= 0x611f8,
-
-	// Family 10h
-	B_CPU_AMD_PHENOM_MODEL_2			= 0x1011f2,
-	B_CPU_AMD_PHENOM_II_MODEL_4			= 0x1011f4,
-	B_CPU_AMD_PHENOM_II_MODEL_5			= 0x1011f5,
-	B_CPU_AMD_PHENOM_II_MODEL_6			= 0x1011f6,
-	B_CPU_AMD_PHENOM_II_MODEL_10		= 0x1011fa,
-
-	// Family 12h
-	B_CPU_AMD_A_SERIES_MODEL_1			= 0x3011f1,
-	B_CPU_AMD_A_SERIES_MODEL_16			= 0x6111f0,
-	B_CPU_AMD_A_SERIES_MODEL_19			= 0x6111f3,
-
-	// Family 14h
-	B_CPU_AMD_C_SERIES					= 0x5011f1,
-	B_CPU_AMD_E_SERIES					= 0x5011f2,
-
-	// Family 15h
-	B_CPU_AMD_FX_SERIES_MODEL_1			= 0x6011f1, /* Bulldozer */
-	B_CPU_AMD_FX_SERIES_MODEL_2			= 0x6011f2,
-
-	/* VIA/Cyrix */
-	B_CPU_CYRIX_x86						= 0x1200,
-	B_CPU_VIA_CYRIX_x86					= 0x1200,
-	B_CPU_CYRIX_GXm						= 0x1254,
-	B_CPU_CYRIX_6x86MX					= 0x1260,
-
-	/* VIA/IDT */
-	B_CPU_IDT_x86						= 0x1300,
-	B_CPU_VIA_IDT_x86					= 0x1300,
-	B_CPU_IDT_WINCHIP_C6				= 0x1354,
-	B_CPU_IDT_WINCHIP_2					= 0x1358,
-	B_CPU_IDT_WINCHIP_3,
-	B_CPU_VIA_C3_SAMUEL					= 0x1366,
-	B_CPU_VIA_C3_SAMUEL_2				= 0x1367,
-	B_CPU_VIA_C3_EZRA_T					= 0x1368,
-	B_CPU_VIA_C3_NEHEMIAH				= 0x1369,
-	B_CPU_VIA_C7_ESTHER					= 0x136a,
-	B_CPU_VIA_C7_ESTHER_2				= 0x136d,
-	B_CPU_VIA_NANO_ISAIAH				= 0x136f,
-
-	/* Transmeta */
-	B_CPU_TRANSMETA_x86					= 0x1600,
-	B_CPU_TRANSMETA_CRUSOE				= 0x1654,
-	B_CPU_TRANSMETA_EFFICEON			= 0x16f2,
-	B_CPU_TRANSMETA_EFFICEON_2			= 0x16f3,
-
-	/* Rise */
-	B_CPU_RISE_x86						= 0x1400,
-	B_CPU_RISE_mP6						= 0x1450,
-
-	/* National Semiconductor */
-	B_CPU_NATIONAL_x86					= 0x1500,
-	B_CPU_NATIONAL_GEODE_GX1			= 0x1554,
-	B_CPU_NATIONAL_GEODE_GX2,
-
-	/* For compatibility */
-	B_CPU_AMD_29K						= 14,
-=======
 typedef struct {
 	bigtime_t	active_time;	/* usec of doing useful work since boot */
 	bool		enabled;
@@ -703,7 +474,6 @@
 
 enum cpu_platform {
 	B_CPU_UNKNOWN,
->>>>>>> 0269dd28
 	B_CPU_x86,
 	B_CPU_x86_64
 };
